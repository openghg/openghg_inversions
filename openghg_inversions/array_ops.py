"""General methods for xarray Datasets and DataArrays.

The functions here are not specific to OpenGHG inversions: they
add functionality missing from xarray. These functions should accept
xarray Datasets and DataArrays, and return either a Dataset or a DataArray.


`get_xr_dummies` applies pandas `get_dummies` to xarray DataArrays.

`sparse_xr_dot` multiplies a Dataset or DataArray by a DataArray
 with sparse underlying array. The built-in xarray functionality doesn't
work correctly.
"""

from typing import Any, overload, TypeVar
from collections.abc import Sequence

import numpy as np
import pandas as pd
import sparse
import xarray as xr
from sparse import COO, SparseArray
from xarray.core.common import DataWithCoords, is_chunked_array  # type: ignore


# type for xr.Dataset *or* xr.DataArray
DataSetOrArray = TypeVar("DataSetOrArray", bound=DataWithCoords)


def get_xr_dummies(
    da: xr.DataArray,
    categories: Sequence[Any] | pd.Index | xr.DataArray | np.ndarray | None = None,
    cat_dim: str = "categories",
    return_sparse: bool = True,
) -> xr.DataArray:
    """Create 0-1 dummy matrix from DataArray with values that correspond to categories.

    If the values of `da` are integers 0-N, then the result has N + 1 columns, and the (i, j) coordiante
    of the result is 1 if `da[i] == j`, and is 0 otherwise.

    This function works like the pandas function `get_dummies`, but preserves the coordinates of
    the input data, and allowing the user to specify coordinates for the categories used to make the
    "dummies" (or "one-hot encoding").

    Args:
        da: DataArray encoding categories.
        categories: optional coordinates for categories.
        cat_dim: dimension for categories coordinate
        sparse: if True, store values in sparse.COO matrix

    Returns:
        Dummy matrix corresponding to the input vector. Its dimensions are the same as the
    input DataArray, plus an additional "categories" dimension, which  has one value for each
    distinct value in the input DataArray.
    """
    # stack if `da` is not one dimensional
    stack_dim = ""
    if len(da.dims) > 1:
        stack_dim = "".join([str(dim) for dim in da.dims])
        da = da.stack({stack_dim: da.dims})

    dummies = pd.get_dummies(da.values, dtype=int, sparse=return_sparse)

    # put dummies into DataArray with the right coords and dims
    values = COO.from_scipy_sparse(dummies.sparse.to_coo()) if return_sparse else dummies.values
    if categories is None:
        categories = np.arange(values.shape[1])
    coords = da.coords.merge({cat_dim: categories}).coords  # coords.merge returns Dataset, we want the coords
    result = xr.DataArray(values, coords=coords)

    # if we stacked `da`, unstack result before returning
    return result.unstack(stack_dim) if stack_dim else result


@overload
def sparse_xr_dot(da1: xr.DataArray, da2: xr.DataArray) -> xr.DataArray: ...


@overload
def sparse_xr_dot(da1: xr.DataArray, da2: xr.Dataset) -> xr.Dataset: ...


def sparse_xr_dot(da1: xr.DataArray, da2: xr.DataArray | xr.Dataset) -> xr.DataArray | xr.Dataset:
    """Compute the matrix "dot" of a tuple of DataArrays with sparse.COO values.

    This multiplies and sums over all common dimensions of the input DataArrays, and
    preserves the coordinates and dimensions that are not summed over.

    Common dimensions are automatically selected by name. The input arrays must  have at
    least one dimension in common. All matching dimensions will be used for multiplication.

    Compared to just using da1 @ da2, this function has two advantages:
    1. if da1 is sparse but not a dask array, then da1 @ da2 will fail if da2 is a dask array
    2. da2 can be a Dataset, and current DataArray @ Dataset is not allowed by xarray

    Args:
        da1, da2: xr.DataArrays to multiply and sum along common dimensions.

    Returns:
        xr.Dataset or xr.DataArray containing the result of matrix/tensor multiplication.
        The type that is returned will be the same as the type of `da2`.
    """
<<<<<<< HEAD
    common_dims = set(da1.dims).intersection(set(da2.dims))
    nc = len(common_dims)

    if nc == 0:
        raise ValueError(f"DataArrays \n{da1}\n{da2}\n have no common dimensions. Cannot compute `dot`.")

    if broadcast_dims is not None:
        _broadcast_dims = set(broadcast_dims).intersection(common_dims)
    else:
        _broadcast_dims = set([])

    contract_dims = common_dims.difference(_broadcast_dims)
    ncontract = len(contract_dims)

    tensor_dot_axes = tuple([tuple(range(-ncontract, 0))] * 2)
    input_core_dims = [list(contract_dims)] * 2

    # compute tensor dot on last nc coordinates (because core dims are moved to end)
    # and then drop 1D coordinates resulting from summing
    def _func(x, y, debug=False):
        result = sparse.tensordot(x, y, axes=tensor_dot_axes)  # type: ignore

        xs = list(x.shape[:-ncontract])
        nxs = len(xs)
        ys = list(y.shape[:-ncontract])
        nys = len(ys)
        pad_y = nxs - nys
        if pad_y > 0:
            ys = [1] * pad_y + ys

        idx1, idx2 = [], []
        for i, j in zip(xs, ys):
            if j in {i, 1}:
                idx1.append(slice(None))
                idx2.append(0)
            elif i == 1:
                # x broadcasted to match y's dim
                idx1.append(0)
                idx2.append(slice(None))

        if debug:
            print("pad y", pad_y)
            print(xs, ys)
            print(idx1, idx2)

        idx2 = idx2[pad_y:]
        idx3 = [0] * (result.ndim - len(idx1) - len(idx2))
        idx = tuple(idx1 + idx3 + idx2)

        if debug:
            print("x.shape", x.shape, "y.shape", y.shape)
            print("idx", idx)
            print("result shape:", result.shape)

        return result[idx]  # type: ignore

    def wrapper(da1, da2):
        for arr in [da1, da2]:
            print(f"_func received array of type {type(arr)}, shape {arr.shape}")
        result = _func(da1, da2, debug=True)
        print(f"_func result shape: {result.shape}\n")
        return result

    func = wrapper if debug else _func

    return xr.apply_ufunc(func, da1, da2.as_numpy(), input_core_dims=input_core_dims, join="outer")


def align_sparse_lat_lon(sparse_da: xr.DataArray, other_array: DataWithCoords) -> xr.DataArray:
    """Align lat/lon coordinates of sparse_da with lat/lon coordinates from other_array.

    NOTE: This is a work-around for an xarray Issue: https://github.com/pydata/xarray/issues/3445

    Args:
        sparse_da: xarray DataArray with sparse underlying array
        other_array: xarray Dataset or DataArray whose lat/lon coordinates should be used
            to replace the lat/lon coordinates in sparse_da

    Returns:
        copy of sparse_da with lat/lon coords from other_array
    """
    if len(sparse_da.lon) != len(other_array.lon):
        raise ValueError("Both arrays must have the same number lon "
                         f"coordinates: {len(sparse_da.lon)} != {len(other_array.lon)}")
    if len(sparse_da.lat) != len(other_array.lat):
        raise ValueError("Both arrays must have the same number lat "
                         f"coordinates: {len(sparse_da.lat)} != {len(other_array.lat)}")

    return sparse_da.assign_coords(lat=other_array.lat, lon=other_array.lon)
=======
    if isinstance(da1.data, SparseArray) and not is_chunked_array(da1):  # type: ignore
        da1 = da1.chunk()

    if isinstance(da2, xr.DataArray):
        return da1 @ da2

    return da2.map(lambda x: da1 @ x)
>>>>>>> 862bf297
<|MERGE_RESOLUTION|>--- conflicted
+++ resolved
@@ -17,7 +17,6 @@
 
 import numpy as np
 import pandas as pd
-import sparse
 import xarray as xr
 from sparse import COO, SparseArray
 from xarray.core.common import DataWithCoords, is_chunked_array  # type: ignore
@@ -100,102 +99,10 @@
         xr.Dataset or xr.DataArray containing the result of matrix/tensor multiplication.
         The type that is returned will be the same as the type of `da2`.
     """
-<<<<<<< HEAD
-    common_dims = set(da1.dims).intersection(set(da2.dims))
-    nc = len(common_dims)
-
-    if nc == 0:
-        raise ValueError(f"DataArrays \n{da1}\n{da2}\n have no common dimensions. Cannot compute `dot`.")
-
-    if broadcast_dims is not None:
-        _broadcast_dims = set(broadcast_dims).intersection(common_dims)
-    else:
-        _broadcast_dims = set([])
-
-    contract_dims = common_dims.difference(_broadcast_dims)
-    ncontract = len(contract_dims)
-
-    tensor_dot_axes = tuple([tuple(range(-ncontract, 0))] * 2)
-    input_core_dims = [list(contract_dims)] * 2
-
-    # compute tensor dot on last nc coordinates (because core dims are moved to end)
-    # and then drop 1D coordinates resulting from summing
-    def _func(x, y, debug=False):
-        result = sparse.tensordot(x, y, axes=tensor_dot_axes)  # type: ignore
-
-        xs = list(x.shape[:-ncontract])
-        nxs = len(xs)
-        ys = list(y.shape[:-ncontract])
-        nys = len(ys)
-        pad_y = nxs - nys
-        if pad_y > 0:
-            ys = [1] * pad_y + ys
-
-        idx1, idx2 = [], []
-        for i, j in zip(xs, ys):
-            if j in {i, 1}:
-                idx1.append(slice(None))
-                idx2.append(0)
-            elif i == 1:
-                # x broadcasted to match y's dim
-                idx1.append(0)
-                idx2.append(slice(None))
-
-        if debug:
-            print("pad y", pad_y)
-            print(xs, ys)
-            print(idx1, idx2)
-
-        idx2 = idx2[pad_y:]
-        idx3 = [0] * (result.ndim - len(idx1) - len(idx2))
-        idx = tuple(idx1 + idx3 + idx2)
-
-        if debug:
-            print("x.shape", x.shape, "y.shape", y.shape)
-            print("idx", idx)
-            print("result shape:", result.shape)
-
-        return result[idx]  # type: ignore
-
-    def wrapper(da1, da2):
-        for arr in [da1, da2]:
-            print(f"_func received array of type {type(arr)}, shape {arr.shape}")
-        result = _func(da1, da2, debug=True)
-        print(f"_func result shape: {result.shape}\n")
-        return result
-
-    func = wrapper if debug else _func
-
-    return xr.apply_ufunc(func, da1, da2.as_numpy(), input_core_dims=input_core_dims, join="outer")
-
-
-def align_sparse_lat_lon(sparse_da: xr.DataArray, other_array: DataWithCoords) -> xr.DataArray:
-    """Align lat/lon coordinates of sparse_da with lat/lon coordinates from other_array.
-
-    NOTE: This is a work-around for an xarray Issue: https://github.com/pydata/xarray/issues/3445
-
-    Args:
-        sparse_da: xarray DataArray with sparse underlying array
-        other_array: xarray Dataset or DataArray whose lat/lon coordinates should be used
-            to replace the lat/lon coordinates in sparse_da
-
-    Returns:
-        copy of sparse_da with lat/lon coords from other_array
-    """
-    if len(sparse_da.lon) != len(other_array.lon):
-        raise ValueError("Both arrays must have the same number lon "
-                         f"coordinates: {len(sparse_da.lon)} != {len(other_array.lon)}")
-    if len(sparse_da.lat) != len(other_array.lat):
-        raise ValueError("Both arrays must have the same number lat "
-                         f"coordinates: {len(sparse_da.lat)} != {len(other_array.lat)}")
-
-    return sparse_da.assign_coords(lat=other_array.lat, lon=other_array.lon)
-=======
     if isinstance(da1.data, SparseArray) and not is_chunked_array(da1):  # type: ignore
         da1 = da1.chunk()
 
     if isinstance(da2, xr.DataArray):
         return da1 @ da2
 
-    return da2.map(lambda x: da1 @ x)
->>>>>>> 862bf297
+    return da2.map(lambda x: da1 @ x)