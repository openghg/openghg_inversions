"""Functions for retrieving data from an OpenGHG store.

These functions customise the behavior of `get_flux`, `get_footprint`, etc.

- `get_flux_data` calls `get_flux` after adjusting the start date to begin at the
  start of a year or month; if nothing is found, then the start date restriction
  is dropped and the most recent result found is used.

TODO: add more docs (and add more detailed docstrings)
"""
import logging
from pathlib import Path
from collections.abc import Iterable

import numpy as np
import pandas as pd
import xarray as xr

from openghg.dataobjects import ObsData, BoundaryConditionsData, FluxData, FootprintData
from openghg.retrieve import get_flux, get_footprint, get_obs_surface, get_obs_column, search_footprints, search_flux
from openghg.types import SearchError


logger = logging.getLogger(__name__)


# Flux
def adjust_flux_start_date(
    start_date: str, species: str, source: str, domain: str, store: str | None = None
) -> pd.Timestamp:
    """Adjusts the flux start_date to align with the flux data's temporal resolution."""
    flux_search = search_flux(species=species, source=source, domain=domain, store=store)
<<<<<<< HEAD
    try:
        flux_period = flux_search.results["time_period"][0]

    except KeyError:
        if len(flux_search)==0:
            raise SearchError(f"No flux data found!")
=======
    if flux_search.results.empty:
        raise SearchError(f"No flux found with species={species}, source={source}, domain={domain}, store={store}.")
    flux_period = flux_search.results["time_period"][0]
>>>>>>> 39dc3fad

    start_date_flux = pd.to_datetime(start_date)

    if flux_period == "1 year" and not start_date_flux.is_year_start:
        start_date_flux = start_date_flux - pd.offsets.YearBegin()
    elif flux_period == "1 month" and not start_date_flux.is_month_start:
        start_date_flux = start_date_flux - pd.offsets.MonthBegin()

    return start_date_flux


def get_flux_data(
    sources: list[str],
    species: str,
    domain: str,
    start_date: str,
    end_date: str,
    store: str | None = None,
) -> dict[str, FluxData]:
    """Get flux data and add to dict."""
    flux_dict = {}

    for source in sources:
        logging.Logger.disabled = True  # suppress confusing OpenGHG warnings

        try:
            start_date_flux = adjust_flux_start_date(start_date, species, source, domain, store)

            flux_data = get_flux(
                species=species,
                domain=domain,
                source=source,
                start_date=start_date_flux,
                end_date=end_date,
                store=store,
            )

            # fix to prevent empty time coordinate:
            if len(flux_data.data.time) == 0:
                raise SearchError

        except SearchError:
            print(f"No flux data found between {start_date} and {end_date}.")
            print(f"Searching for flux data from before {start_date}.")

            # re-try without start date
            try:
                flux_data = get_flux(
                    species=species,
                    domain=domain,
                    source=source,
                    start_date=None,
                    end_date=end_date,
                    store=store,
                )
            except SearchError as e:
                raise SearchError(f"No flux data found before {start_date}") from e
            else:
                flux_data.data = flux_data.data.isel(time=[-1]) # select the last time step
                print(f"Using flux data from {str(flux_data.data.time.values[0]).split(':')[0]}.")
                flux_data.data = flux_data.data.assign_coords(time=[pd.to_datetime(start_date)]) # set time to start_date

        logging.Logger.disabled = False  # resume confusing OpenGHG warnings

        flux_dict[source] = flux_data

    return flux_dict


# Boundary conditions data
def convert_bc_units(bc_data: BoundaryConditionsData, unit: float) -> BoundaryConditionsData:
    # Divide by trace gas species units
    # See if R+G can include this 'behind the scenes'
    bc_data.data.vmr_n.values /= unit
    bc_data.data.vmr_e.values /= unit
    bc_data.data.vmr_s.values /= unit
    bc_data.data.vmr_w.values /= unit

    return BoundaryConditionsData(
        data=bc_data.data.transpose("height", "lat", "lon", "time"),
        metadata=bc_data.metadata,
    )


# Obs data
def get_obs_data(
    site: str,
    species: str,
    inlet: str | None,
    start_date: str,
    end_date: str,
    domain: str | None = None,
    platform : str | None = None,
    satellite : str | None = None,
    max_level : int | None = None,
    data_level: str | None = None,
    average: str | None = None,
    instrument: str | None = None,
    calibration_scale: str | None = None,
    stores: str | None | Iterable[str | None] = None,
    keep_variables : list | None = None
) -> ObsData | None:
    """Try to retrieve obs. data from listed stores."""

    if platform == "satellite":
        if max_level is None:
            raise AttributeError(
                "If you are using column-based data (i.e. platform is 'satellite' or 'site-column'), you need to pass max_level"
            )
            
    if stores is None or isinstance(stores, str):
        stores = [stores]

    for store in stores:
        try:

            if platform == "satellite":
                # current convention: for satellite data, the site name
                # has format satellitename-obs_region
                # or format satellitename-obs_region-selection
                split_site_name = site.split("-")
                satellite = split_site_name[0]
                obs_region = split_site_name[1]
                if len(split_site_name) == 3:
                    selection = split_site_name[2]
                else:
                    selection = None

                obs_data = get_obs_column(
                    species=species,
                    max_level=max_level,
                    satellite=satellite,
                    platform = "satellite", 
                    domain=domain,
                    selection=selection,
                    start_date=start_date,
                    end_date=end_date,
                    store=store,
                )
            else:
                obs_data = get_obs_surface(
                  site=site,
                  species=species.lower(),
                  inlet=inlet,
                  start_date=start_date,
                  end_date=end_date,
                  icos_data_level=data_level,
                  average=average,
                  instrument=instrument,
                  calibration_scale=calibration_scale,
                  store=store,
                  keep_variables = keep_variables
            )

        except SearchError:
            print(
                f"\nNo obs data found for {site} with inlet {inlet} and instrument {instrument} in store {store}."
            )
            continue  # skip this site
        except AttributeError:
            print(f"\nNo data found for {site} between {start_date} and {end_date} in store {store}.")
            continue  # skip this site
        else:
            if obs_data is None or obs_data.data.sizes["time"] == 0:
                print(f"\nNo data found for {site} between {start_date} and {end_date} in store {store}.")
                continue  # skip this site
            else:
                return obs_data
    return None


# Footprints
def _convert_inlets_to_float(inlets):
    return np.array(list(map(lambda x: float(x[:-1]), inlets)))


def get_fp_indexer(obs: xr.Dataset, fp: xr.Dataset, averaging_period: str):
    obs_idx = obs.indexes["time"]
    fp_idx = fp.indexes["time"]

    period = pd.Timedelta(averaging_period)
    tol = period / 2  # type: ignore

    fp_reidx = fp_idx.get_indexer(obs_idx, method="nearest", tolerance=tol)
    int_idx = pd.IntervalIndex.from_arrays(fp_idx[fp_reidx], fp_idx[fp_reidx] + period, closed="left")
    return pd.DatetimeIndex([t for t in fp_idx if int_idx.contains(t).any()])


def get_footprint_to_match(
    obs: ObsData,
    domain: str,
    model: str | None = None,
    platform : str | None = None,
    start_date: str | None = None,
    end_date: str | None = None,
    met_model: str | None = None,
    fp_species: str | None = None,
    fp_height: str | None = None,
    store: str | None = None,
    averaging_period: str | None = None,
    tolerance: float = 10.0,
) -> FootprintData:
    site = obs.metadata["site"]
    species = fp_species or obs.metadata.get("species", "inert")
    if store is None:
        store = Path(obs.metadata.get("object_store", "")).name or "user"
    start_date = start_date or obs._start_date
    end_date = end_date or obs._end_date

    # get available footprint heights
    fp_kwargs = {
        "site": site,
        "species": species,
        "domain": domain,
        "model": model,
        "met_model": met_model,
        "store": store,
        "start_date": start_date,
        "end_date": end_date,
    }

    if platform == "satellite":
        # current convention: for satellite data, the site name
        # has format satellitename-obs_region
        # or format satellitename-obs_region-selection
        split_site_name = site.split("-")
        satellite = split_site_name[0]
        obs_region = split_site_name[1]
        if len(split_site_name) == 3:
            selection = split_site_name[2]
        else:
            selection = None

        # get available footprint heights
        fp_kwargs = {
            "domain": domain,
            "satellite": satellite,
            "obs_region": obs_region,
            "inlet": fp_height,
            "model": model,
            "met_model": met_model,
            "store": store,
            "start_date": start_date,
            "end_date": end_date,
        }

    results = search_footprints(**fp_kwargs)

    # check that we got results with inlet values
    # Note: results `search_footprints` should always have inlet values
    # so the second check shouldn't be necessary...
    if results.results.empty or "inlet" not in results.results:
        raise SearchError(f"No footprints found for search terms {fp_kwargs}")

    fp_heights_strs = list(results.results.inlet.unique())
    fp_heights = _convert_inlets_to_float(fp_heights_strs)

    # special case: only a single inlet height
    if "inlet" not in obs.data.data_vars:
        inlet = float(obs.metadata["inlet"][:-1])

        if np.min(np.abs(fp_heights - inlet)) > tolerance:
            raise SearchError("No footprints found with inlet heights matching given obs.")

        fp_height_idx = np.argmin(np.abs(fp_heights - inlet))
        fp_height = fp_heights_strs[fp_height_idx]
        return get_footprint(**fp_kwargs, inlet=fp_height)

    # get inlet values
    inlets = obs.data.inlet.values

    # match inlets to fp heights
    distances = np.abs(inlets.reshape((-1, 1)) - fp_heights.reshape((1, -1)))
    inlets_to_heights = np.argmin(distances, axis=1)

    # check tolerance
    inlet_tolerance_passed = np.min(distances, axis=1) <= tolerance
    inlet_tolerance_failed = ~inlet_tolerance_passed
    if (s := np.sum(inlet_tolerance_failed)) > 0:
        logger.warning(
            f"For site {site}: {s} times where obs. inlet height was not within {tolerance}m of a footprint height."
        )
    inlets_to_heights = inlets_to_heights[inlet_tolerance_passed]

    # footprint heights to load
    matched_fp_heights = [fp_heights_strs[i] for i in np.unique(inlets_to_heights)]
    footprints = []

    for fp_height in matched_fp_heights:
        fp_data = get_footprint(**fp_kwargs, inlet=fp_height)
        if fp_data.data.time.size > 0: footprints.append(fp_data)

    if not footprints:
        raise SearchError("No footprints found with inlet heights matching given obs.")

    # select footprints to match inlets
    # note: we need to take into account the difference between the obs frequency
    # and the footprint frequency
    try:
        averaging_period = averaging_period or obs.metadata["averaged_period_str"]
    except KeyError:
        if "sampling_period" in obs.metadata and "sampling_period_unit" in obs.metadata:
            averaging_period = f"{obs.metadata['sampling_period']}{obs.metadata['sampling_period_unit']}"
        else:
            raise ValueError("`averaging_period` could not be inferred from ObsData; please provide a value.")

    # select times from footprints to match with obs
    for i, fp in zip(np.unique(inlets_to_heights), footprints):
        i_idx = np.where(inlets_to_heights == i)[0]
        fp_idx = get_fp_indexer(obs.data.isel(time=i_idx), fp.data, averaging_period=averaging_period)
        fp.data = fp.data.sel(time=fp_idx)

    # make FootprintData to return
    metadata = footprints[0].metadata

    if len(footprints) > 1:
        metadata["inlet"] = "varies"
        metadata["height"] = "varies"

    data = xr.concat([fp.data for fp in footprints], dim="time").sortby("time")

    return FootprintData(data=data, metadata=metadata)


def get_footprint_data(
    domain: str,
    start_date: str,
    end_date: str,
    model: str | None,
    met_model: str | None,
    fp_species: str | None,
    fp_height: str | None,
    site: str | None = None,
    platform : str | None = None,
    averaging_period: str | None = None,
    obs_data: ObsData | None = None,
    stores: str | None | Iterable[str | None] = None,
) -> FootprintData | None:
    """Try to retrieve Footprint data from given stores.

    If `fp_height` is 'auto', then `get_footprint_to_match`
    is used to search for a footprint matching the given ObsData.
    Otherwise, `get_footprint` is used.
    """
    # if fp_height is 'auto', use `get_footprint_to_match`
    # otherwise, use `get_footprint`
    satellite = None
    obs_region = None
    try:
        if fp_height == "auto":
            if obs_data is None:
                raise ValueError("If `fp_height` is 'auto', you must provide `obs_data`.")

            def get_func(store):
                return get_footprint_to_match(
                    obs_data,
                    domain=domain,
                    start_date=start_date,
                    end_date=end_date,
                    model=model,
                    met_model=met_model,
                    store=store,
                    fp_species=fp_species,
                    averaging_period=averaging_period,
                )
        elif platform=="satellite":
            # current convention: for satellite data, the site name
            # has format satellitename-obs_region
            # or format satellitename-obs_region-selection
            split_site_name = site.split("-")
            satellite = split_site_name[0]
            obs_region = split_site_name[1]
            if len(split_site_name) == 3:
                selection = split_site_name[2]
            else:
                selection = None
            def get_func(store):
                return get_footprint(domain=domain,
                    satellite=satellite,
                    obs_region=obs_region,
                    inlet=fp_height,
                    model=model,
                    start_date=start_date,
                    end_date=end_date,
                    species=fp_species,
                    store=store)
        else:

            def get_func(store):
                return get_footprint(
                    site=site,
                    height=fp_height,
                    domain=domain,
                    model=model,
                    met_model=met_model,
                    start_date=start_date,
                    end_date=end_date,
                    store=store,
                    species=fp_species,
                )
    except SearchError:
        print(
            f"\nNo obs data found for {site} with inlet {fp_height} and in store {store}."
            )

    if stores is None or isinstance(stores, str):
        stores = [stores]

    for store in stores:
        try:
            footprint_data = get_func(store)
            if footprint_data.data.time.size == 0:
                raise SearchError
        except SearchError:
            continue  # try next store
        else:
            return footprint_data
    return None<|MERGE_RESOLUTION|>--- conflicted
+++ resolved
@@ -30,18 +30,9 @@
 ) -> pd.Timestamp:
     """Adjusts the flux start_date to align with the flux data's temporal resolution."""
     flux_search = search_flux(species=species, source=source, domain=domain, store=store)
-<<<<<<< HEAD
-    try:
-        flux_period = flux_search.results["time_period"][0]
-
-    except KeyError:
-        if len(flux_search)==0:
-            raise SearchError(f"No flux data found!")
-=======
     if flux_search.results.empty:
         raise SearchError(f"No flux found with species={species}, source={source}, domain={domain}, store={store}.")
     flux_period = flux_search.results["time_period"][0]
->>>>>>> 39dc3fad
 
     start_date_flux = pd.to_datetime(start_date)
 
