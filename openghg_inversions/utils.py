"""
Script containing common Python functions that can be called for running
HBMCMC and other inversion models.

The main functions are related to applying basis functions to the flux and boundary
conditions, and their sensitivities.

Many functions in this submodule originated in the ACRG code base (in `acrg.name`).

"""
import os
from pathlib import Path
from types import SimpleNamespace
from typing import Literal, Optional, Union

import dask.array as da
import numpy as np
import xarray as xr
<<<<<<< HEAD
from openghg.analyse import combine_datasets as openghg_combine_datasets
from openghg.dataobjects import FluxData
=======
from openghg.analyse import ModelScenario
from openghg.analyse import combine_datasets as openghg_combine_datasets
>>>>>>> ef0e9357
from openghg.util import get_species_info, synonyms
from tqdm import tqdm

from openghg_inversions import convert
from openghg_inversions.config.paths import Paths
from openghg_inversions.array_ops import get_xr_dummies, sparse_xr_dot

openghginv_path = Paths.openghginv


def combine_datasets(
<<<<<<< HEAD
    dataset_a: xr.Dataset,
    dataset_b: xr.Dataset,
    method: Optional[str] = "nearest",
    tolerance: Optional[float] = None,
) -> xr.Dataset:
=======
    dataset_A: xr.Dataset,
    dataset_B: xr.Dataset,
    method: Optional[str] = "nearest",
    tolerance: Optional[float] = None,
) -> xr.Dataset:
    """
    Merges two datasets and re-indexes to the first dataset.

    If "fp" variable is found within the combined dataset,
    the "time" values where the "lat", "lon" dimensions didn't match are removed.

    NOTE: this is temporary solution while waiting for `.load()` to be added to openghg version of combine_datasets

    Args:
        dataset_A: First dataset to merge
        dataset_B: Second dataset to merge
        method: One of None, nearest, ffill, bfill.
                See xarray.DataArray.reindex_like for list of options and meaning.
                Defaults to ffill (forward fill)
        tolerance: Maximum allowed tolerance between matches.

    Returns:
        xarray.Dataset: Combined dataset indexed to dataset_A
    """
    return openghg_combine_datasets(dataset_A, dataset_B.load(), method=method, tolerance=tolerance)


def open_ds(path, chunks=None, combine=None):
>>>>>>> ef0e9357
    """
    Merges two datasets and re-indexes to the first dataset.

    If "fp" variable is found within the combined dataset,
    the "time" values where the "lat", "lon" dimensions didn't match are removed.

    NOTE: this is temporary solution while waiting for `.load()` to be added to openghg version
    of combine_datasets.

    Args:
        dataset_A: First dataset to merge
        dataset_B: Second dataset to merge
        method: One of None, nearest, ffill, bfill.
                See xarray.DataArray.reindex_like for list of options and meaning.
                Defaults to ffill (forward fill)
        tolerance: Maximum allowed tolerance between matches.

    Returns:
        xarray.Dataset: Combined dataset indexed to dataset_A
    """
    return openghg_combine_datasets(dataset_a, dataset_b.load(), method=method, tolerance=tolerance)


def open_ds(
    path: Union[str, Path],
    chunks: Optional[dict] = None,
    combine: Literal["by_coords", "nested"] = "by_coords",
) -> xr.Dataset:
    """
    Function efficiently opens xarray Datasets.

    Args:
      path: path to file to open
      chunks (dict, optional):
        size of chunks for each dimension
        e.g. {'lat': 50, 'lon': 50}
        opens dataset with dask, such that it is opened 'lazily'
        and all of the data is not loaded into memory
        defaults to None - dataset is opened with out dask
      combine (str, optional):
        Way in which the data should be combined (if using chunks), either:
        'by_coords': order the datasets before concatenating (default)
        'nested': concatenate datasets in the order supplied

    Returns:
        xarray Dataset
    """
    if chunks is not None:
        ds = xr.open_mfdataset(path, chunks=chunks, combine=combine)
    else:
        # use a context manager, to ensure the file gets closed after use
        with xr.open_dataset(path) as ds:
            ds.load()

    return ds


def read_netcdfs(
    files: Union[list[str], list[Path]],
    dim: str = "time",
    chunks: Optional[dict] = None,
    verbose: bool = True,
) -> xr.Dataset:
    """
    The read_netcdfs function uses xarray to open sequential netCDF files and
    and concatenates them along the specified dimension.
    Note: this function makes sure that file is closed after open_dataset call.

    Args:
        files: List of netCDF filenames.
        dim: Dimension of netCDF to use for concatenating the files. Default = "time".
        chunks: size of chunks for each dimension
            e.g. {'lat': 50, 'lon': 50}
            opens dataset with dask, such that it is opened 'lazily'
            and all of the data is not loaded into memory
            defaults to None - dataset is opened with out dask

    Returns:
        xarray.Dataset: All files open as one concatenated xarray.Dataset object

    # TODO: this could be done more efficiently with xr.open_mfdataset (most likely)
    """
    if verbose:
        print("Reading and concatenating files ...")
        for fname in files:
            print(fname)

    datasets = [open_ds(p, chunks=chunks) for p in sorted(files)]

    # reindex all of the lat-lon values to a common one to prevent floating point error differences
    with xr.open_dataset(files[0]) as temp:
        fields_ds = temp.load()
    fp_lat = fields_ds["lat"].values
    fp_lon = fields_ds["lon"].values

    datasets = [
        ds.reindex(indexers={"lat": fp_lat, "lon": fp_lon}, method="nearest", tolerance=1e-5)
        for ds in datasets
    ]

    combined = xr.concat(datasets, dim)

    return combined


def get_country(domain: str, country_file: Union[str, Path, None] = None):
    """Open country file for given domain and return as a SimpleNamespace

    NOTE: a SimpleNamespace is a like dict with class like attribute access

    Args:
        domain: domain of inversion
        country_file: optional string or Path to country file. If `None`, then the first file found in
            `openghg_inversions/countries/` is used.

    Returns:
        SimpleNamespace with attributes: lon, lat, lonmax, lonmin, latmax, latmin, country, and name
    """
    if country_file is None:
        country_directory = openghginv_path / "countries"

        if not country_directory.exists():
            country_directory.mkdir()

            raise FileNotFoundError(
                "Country definition file not found." f" Please add to {openghginv_path}/countries/"
            )

        filenames = list(country_directory.glob(f"country_{domain}.nc"))
        filename = filenames[0]
    else:
        filename = country_file

    with xr.open_dataset(filename) as f:
        lon = f.variables["lon"][:].values
        lat = f.variables["lat"][:].values

        # Get country indices and names
        if "country" in f.variables:
            country = f.variables["country"][:, :]
        elif "region" in f.variables:
            country = f.variables["region"][:, :]
        else:
            raise ValueError(f"Variables 'country' or 'region' not found in country file {filename}.")

        name = f.variables["name"].values.astype(str)

    result = dict(
        lon=lon,
        lat=lat,
        lonmax=np.max(lon),
        lonmin=np.min(lon),
        latmax=np.max(lat),
        latmin=np.min(lat),
        country=np.asarray(country),
        name=name,
    )
    return SimpleNamespace(**result)


def areagrid(lat: np.ndarray, lon: np.ndarray) -> np.ndarray:
    """
    Calculates grid of areas (m^2), given arrays of latitudes and longitudes

    Args:
        lat: 1D array of latitudes
        lon: 1D array of longitudes

    Returns:
        area: 2D array of areas of of size lat x lon

    Examples:
        >>> import utils.areagrid
        >>> lat = np.arange(50., 60., 1.)
        >>> lon = np.arange(0., 10., 1.)
        >>> area = utils.areagrid(lat, lon)
    """

    rad_earth = 6367500.0  # radius of Earth in m

    dlon = abs(np.mean(lon[1:] - lon[0:-1])) * np.pi / 180.0
    dlat = abs(np.mean(lat[1:] - lat[0:-1])) * np.pi / 180.0
    theta = np.pi * (90.0 - lat) / 180.0

    area = np.zeros((len(lat), len(lon)))

    for latI in range(len(lat)):
        if theta[latI] == 0.0 or np.isclose(theta[latI], np.pi):
            area[latI, :] = (rad_earth**2) * abs(np.cos(dlat / 2.0) - np.cos(0.0)) * dlon
        else:
            lat1 = theta[latI] - dlat / 2.0
            lat2 = theta[latI] + dlat / 2.0
            area[latI, :] = (rad_earth**2) * (np.cos(lat1) - np.cos(lat2)) * dlon

    return area


def basis(domain: str, basis_case: str, basis_directory: Optional[str] = None) -> xr.Dataset:
    """
    Read in basis function(s) from file given basis case and domain, and return as an
    xarray Dataset.

    The basis function files should be stored as on paths of the form:
        <basis_directory>/<domain>/<basis_case>_<domain>*.nc

    For instance: domain = EUROPE, basis_directory = /group/chem/acrg/LPDM/basis_functions,
    and basis_case = sub_transd would find files such as:

        /group/chem/acrg/LPDM/basis_functions/EUROPE/sub_transd_EUROPE_2014.nc

    Basis functions created by algorithms in OpenGHG inversions will be stored using
    this path format.

    Args:
        domain: domain name. The basis files should be sub-categorised by the domain.
        basis_case: basis case to read in. Examples of basis cases are "voronoi", "sub-transd",
            "sub-country_mask", "INTEM".
        basis_directory: basis_directory can be specified if files are not in the default
            directory (i.e. `openghg_inversions/basis_functions`). Must point to a directory that
            contains subfolders organized by domain.

    Returns:
        xarray.Dataset: combined dataset of matching basis functions
    """
    if basis_directory is None:
        basis_directory = openghginv_path / "basis_functions"
        if not basis_directory.exists():
            basis_directory.mkdir()
            raise ValueError(
                f"Default basis directory {basis_directory} was empty. "
                "Add basis files or specify `basis_directory`."
            )

    file_path = (basis_directory / domain).glob(f"{basis_case}_{domain}*.nc")
    files = sorted(list(file_path))

    if len(files) == 0:
        raise FileNotFoundError(
            f"Can't find basis function files for domain '{domain}'" f"and basis_case '{basis_case}' "
        )

    basis_ds = read_netcdfs(files)

    return basis_ds


def basis_boundary_conditions(domain: str, basis_case: str, bc_basis_directory: Optional[str] = None):
    """
    Read in basis function(s) from file given basis case and domain, and return as an
    xarray Dataset.

    The basis function files should be stored as on paths of the form:
        <bc_basis_directory>/<domain>/<basis_case>_<domain>*.nc

    For instance: domain = "EUROPE", bc_basis_directory = /group/chem/acrg/LPDM/bc_basis_functions,
    and basis_case = "NESW" would find files such as:

        /group/chem/acrg/LPDM/bc_basis_functions/EUROPE/NESW_EUROPE_2014.nc

    Args:
        domain: domain name. The basis files should be sub-categorised by the domain.
        basis_case: basis case to read in. Examples of BC basis cases are "NESW", "stratgrad".
        bc_basis_directory: bc_basis_directory can be specified if files are not in the default
            directory (i.e. `openghg_inversions/bc_basis_functions`). Must point to a directory that
            contains subfolders organized by domain.

    Returns:
        xarray.Dataset: combined dataset of matching basis functions
    """
    if bc_basis_directory is None:
        bc_basis_directory = openghginv_path / "bc_basis_functions"
        if not bc_basis_directory.exists():
            bc_basis_directory.mkdir()
            raise ValueError(
                f"Default BC basis directory {bc_basis_directory} was empty. "
                "Add basis files or specify `bc_basis_directory`."
            )

    file_path = (bc_basis_directory / domain).glob(f"{basis_case}_{domain}*.nc")
    files = sorted(list(file_path))

    # check for files that we can't access
    # NOTE: Hannah added this in 2021 to the ACRG code.
    # I don't know why it is only for BC boundary conditions -- BM, 2024
    file_no_acc = [ff for ff in files if not os.access(ff, os.R_OK)]
    if len(file_no_acc) > 0:
        print(
            "Warning: unable to read all boundary conditions basis function files which match this criteria:"
        )
        print("\n".join(file_no_acc))

    # only use files we can access
    files = [ff for ff in files if ff not in file_no_acc]

    if len(files) == 0:
        raise FileNotFoundError(
            f"Can't find BC basis function files for domain '{domain}'" f"and bc_basis_case '{basis_case}' "
        )

    basis_ds = read_netcdfs(files)

    return basis_ds


def timeseries_HiTRes(
    flux_dict,
    fp_HiTRes_ds=None,
    fp_file=None,
    output_TS=True,
    output_fpXflux=True,
    output_type="Dataset",
    output_file=None,
    verbose=False,
    chunks=None,
    time_resolution="1H",
):
    """
    The timeseries_HiTRes function computes flux * HiTRes footprints.

    HiTRes footprints record the footprint at each 2 hour period back
    in time for the first 24 hours. Need a high time resolution flux
    to multiply the first 24 hours back of footprints. Need a residual
    flux to multiply the residual integrated footprint for the remainder
    of the 30 day period.
    -----------------------------------
    Args:
      fp_HiTRes_ds (xarray.Dataset)
        Dataset of high time resolution footprints. HiTRes footprints
        record the footprint at each timestep back in time for a given
        amount of time (e.g. hourly time steps back in time for the first
        24 hours).
      domain (str)
        Domain name. The footprint files should be sub-categorised by the domain.
      flux_dict (dict)
        This should be a dictionary of the form output in the format
        flux_dict: {'high_freq': flux_dataset, 'low_freq': flux_dataset}.
        This is because this function needs two time resolutions of fluxes as
        explained in the header.

        If there are multiple sectors, the format should be:
        flux_dict: {sector1 : {'high_freq' : flux_dataset, 'low_freq'  : flux_dataset},
                    sector2 : {'high_freq' : flux_dataset, 'low_freq'  : flux_dataset}}
      output_TS (bool)
        Output the timeseries. Default is True.
      output_fpXflux (bool)
        Output the sensitivity map. Default is True.
      verbose (bool)
        Show progress bar throughout loop
      chunks (dict)
       Size of chunks for each dimension
       e.g. {'lat': 50, 'lon': 50}
       opens dataset with dask, such that it is opened 'lazily'
       and all of the data is not loaded into memory
       defaults to None - dataset is opened with out dask

    Returns:
      xarray.Dataset or dict
        Same format as flux_dict['high_freq']:
        If flux_dict['high_freq'] is an xarray.Dataset then an xarray.Dataset is returned
        If flux_dict['high_freq'] is a dict of xarray.Datasets then a dict of xarray.Datasets
        is returned (an xarray.Dataset for each sector)

        If output_TS is True:
          Outputs the timeseries
        If output_fpXflux is True:
          Outputs the sensitivity map
    -----------------------------------
    """
    if verbose:
        print(f"\nCalculating timeseries with {time_resolution} resolution, this might take a few minutes")
    # get the high time res footprint
    if fp_HiTRes_ds is None and fp_file is None:
        print("Must provide either a footprint Dataset or footprint filename")
        return None
    elif fp_HiTRes_ds is None:
        fp_HiTRes_ds = read_netcdfs(fp_file, chunks=chunks)
        fp_HiTRes = fp_HiTRes_ds.fp_HiTRes
    else:
        if isinstance(fp_HiTRes_ds, xr.DataArray):
            fp_HiTRes = fp_HiTRes_ds
        elif fp_HiTRes_ds.chunks is None and chunks is not None:
            fp_HiTRes = fp_HiTRes_ds.fp_HiTRes.chunk(chunks)
        else:
            fp_HiTRes = fp_HiTRes_ds.fp_HiTRes

    # resample fp to match the required time resolution
    fp_HiTRes = fp_HiTRes.resample(time=time_resolution).ffill()

    # get the H_back timestep and max number of hours back
    H_back_hour_diff = int(fp_HiTRes["H_back"].diff(dim="H_back").values.mean())
    max_H_back = int(fp_HiTRes["H_back"].values[-2])

    # create time array to loop through, with the required resolution
    time_array = fp_HiTRes.time.values
    # extract as a dask array to make the loop quicker
    fp_HiTRes = da.array(fp_HiTRes)

    # this is the number of hours over which the H_back will be resampled to match time_resolution
    H_resample = (
        int(time_resolution[0])
        if H_back_hour_diff == 1
        else 1 if H_back_hour_diff == int(time_resolution[0]) else None
    )
    if H_resample is None:
        print("Cannot resample H_back")
        return None
    # reverse the H_back coordinate to be chronological, and resample to match time_resolution
    fp_HiTRes = fp_HiTRes[:, :, :, ::-H_resample]

    # convert fluxes to dictionaries with sectors as keys
    flux = (
        {"total": flux_dict}
        if any([ff in list(flux_dict.keys()) for ff in ["high_freq", "low_freq"]])
        else flux_dict
    )
    flux = {
        sector: {freq: None if flux_freq is None else flux_freq for freq, flux_freq in flux_sector.items()}
        for sector, flux_sector in flux.items()
    }

    # extract the required time data
    flux = {
        sector: {
            freq: (
                flux_freq.sel(
                    time=slice(fp_HiTRes_ds.time[0] - np.timedelta64(max_H_back, "h"), fp_HiTRes_ds.time[-1])
                ).flux
                if flux_freq is not None
                else None
            )
            for freq, flux_freq in flux_sector.items()
        }
        for sector, flux_sector in flux.items()
    }

    for sector, flux_sector in flux.items():
        if "high_freq" in flux_sector.keys() and flux_sector["high_freq"] is not None:
            # reindex the high frequency data to match the fp
            time_flux = np.arange(
                fp_HiTRes_ds.time[0].values - np.timedelta64(max_H_back, "h"),
                fp_HiTRes_ds.time[-1].values + np.timedelta64(time_resolution[0], time_resolution[1].lower()),
                time_resolution[0],
                dtype=f"datetime64[{time_resolution[1].lower()}]",
            )
            flux_sector["high_freq"] = flux_sector["high_freq"].reindex(time=time_flux, method="ffill")
        else:
            print(
                f"\nWarning: no high frequency flux data for {sector}, "
                "estimating a timeseries using the low frequency data"
            )
            flux_sector["high_freq"] = None

        if "low_freq" not in flux_sector.keys() or flux_sector["low_freq"] is None:
            print(f"\nWarning: no low frequency flux data for {sector}, resampling from high frequency data")
            flux_sector["low_freq"] = flux_sector["high_freq"].resample(time="MS").mean()

    # convert to array to use in numba loop
    flux = {
        sector: {
            freq: (
                None
                if flux_freq is None
                else flux_freq.values if flux_freq.chunks is None else da.array(flux_freq)
            )
            for freq, flux_freq in flux_sector.items()
        }
        for sector, flux_sector in flux.items()
    }

    # Set up a numpy array to calculate the product of the footprint (H matrix) with the fluxes
    if output_fpXflux:
        fpXflux = {
            sector: da.zeros((len(fp_HiTRes_ds.lat), len(fp_HiTRes_ds.lon), len(time_array)))
            for sector in flux.keys()
        }

    elif output_TS:
        timeseries = {sector: da.zeros(len(time_array)) for sector in flux.keys()}

    # month and year of the start of the data - used to index the low res data
    start = {dd: getattr(np.datetime64(time_array[0], "h").astype(object), dd) for dd in ["month", "year"]}

    # put the time array into tqdm if we want a progress bar to show throughout the loop
    iters = tqdm(time_array) if verbose else time_array
    # iterate through the time coord to get the total mf at each time step using the H back coord
    # at each release time we disaggregate the particles backwards over the previous 24hrs
    for tt, time in enumerate(iters):
        # get 4 dimensional chunk of high time res footprint for this timestep
        # units : mol/mol/mol/m2/s
        fp_time = fp_HiTRes[:, :, tt, :]

        # get the correct index for the low res data
        # estimated using the difference between the current and start month and year
        current = {dd: getattr(np.datetime64(time, "h").astype(object), dd) for dd in ["month", "year"]}
        tt_low = current["month"] - start["month"] + 12 * (current["year"] - start["year"])

        # select the high res emissions for the corresponding 24 hours
        # if there aren't any high frequency data it will select from the low frequency data
        # this is so that we can compare emissions data with different resolutions e.g. ocean species
        emissions = {
            sector: (
                flux_sector["high_freq"][:, :, tt : tt + fp_time.shape[2] - 1]
                if flux_sector["high_freq"] is not None
                else flux_sector["low_freq"][:, :, tt_low]
            )
            for sector, flux_sector in flux.items()
        }
        # add an axis if the emissions is array is 2D so that it can be multiplied by the fp
        emissions = {
            sector: em_sec[:, :, np.newaxis] if len(em_sec.shape) == 2 else em_sec
            for sector, em_sec in emissions.items()
        }
        # select average monthly emissions for the start of the month
        emissions_end = {
            sector: flux_sector["low_freq"][:, :, tt_low] for sector, flux_sector in flux.items()
        }

        # Multiply the HiTRes footprint with the HiTRes emissions to give mf
        # we take all but the slice for H_back==24 as these are the hourly disaggregated fps
        # flux units : mol/m2/s;       fp units : mol/mol/mol/m2/s
        # --> mol/mol/mol/m2/s * mol/m2/s === mol / mol
        fpXflux_time = {sector: em_sec * fp_time[:, :, 1:] for sector, em_sec in emissions.items()}
        # multiply the monthly flux by the residual fp, at H_back==24
        fpXflux_end = {sector: em_end * fp_time[:, :, 0] for sector, em_end in emissions_end.items()}
        # append the residual emissions
        fpXflux_time = {
            sector: np.dstack((fp_fl, fpXflux_end[sector])) for sector, fp_fl in fpXflux_time.items()
        }

        for sector, fp_fl in fpXflux_time.items():
            if output_fpXflux:
                # Sum over time (H back) to give the total mf at this timestep
                fpXflux[sector][:, :, tt] = np.nansum(fp_fl, axis=2)

            elif output_TS:
                # work out timeseries by summing over lat, lon, & time (24 hrs)
                timeseries[sector][tt] = np.nansum(fp_fl)

    if output_fpXflux and output_TS:
        # if not already done then calculate the timeseries
        timeseries = {sector: fp_fl.sum(axis=(0, 1)) for sector, fp_fl in fpXflux.items()}

    if output_fpXflux:
        fpXflux = (
            {sec: (["lat", "lon", "time"], ff_sec) for sec, ff_sec in fpXflux.items()}
            if output_type.lower() == "dataset"
            else fpXflux
        )

        fpXflux = (
            xr.Dataset(
                fpXflux,
                coords={"lat": fp_HiTRes_ds.lat.values, "lon": fp_HiTRes_ds.lon.values, "time": time_array},
            )
            if output_type.lower() == "dataset"
            else (
                {
                    sector: xr.DataArray(
                        data=fpXflux_sector,
                        dims=["lat", "lon", "time"],
                        coords={
                            "lat": fp_HiTRes_ds.lat.values,
                            "lon": fp_HiTRes_ds.lon.values,
                            "time": time_array,
                        },
                    )
                    for sector, fpXflux_sector in fpXflux.items()
                }
                if output_type.lower() == "dataarray"
                else fpXflux
            )
        )

        if output_type.lower() == "dataset":
            fpXflux = fpXflux if fpXflux.chunks is None else fpXflux.compute()
        else:
            fpXflux = {sec: ff if ff.chunks is None else ff.compute() for sec, ff in fpXflux.items()}

        if output_type.lower() == "dataarray" and list(flux.keys()) == ["total"]:
            fpXflux = fpXflux["total"]

    if output_fpXflux and not output_TS:
        return fpXflux

    else:
        # for each sector create a tuple of ['time'] (coord name) and the timeseries
        # if the output required is a dataset
        timeseries = (
            {sec: (["time"], ts_sec) for sec, ts_sec in timeseries.items()}
            if output_type.lower() == "dataset"
            else timeseries
        )
        timeseries = (
            xr.Dataset(timeseries, coords={"time": time_array})
            if output_type.lower() == "dataset"
            else (
                {
                    sector: xr.DataArray(data=ts_sector, dims=["time"], coords={"time": time_array})
                    for sector, ts_sector in timeseries.items()
                }
                if output_type.lower() == "dataarray"
                else timeseries
            )
        )

        if output_type.lower() == "dataset":
            timeseries = timeseries if timeseries.chunks is None else timeseries.compute()
        else:
            timeseries = {sec: tt if tt.chunks is None else tt.compute() for sec, tt in timeseries.items()}

        if output_type.lower() == "dataarray" and list(flux.keys()) == ["total"]:
            timeseries = timeseries["total"]

        if output_file is not None and output_type.lower() == "dataset":
            print(f"Saving to {output_file}")
            timeseries.to_netcdf(output_file)
        elif output_file is not None:
            print("output type must be dataset to save to file")

        if output_fpXflux:
            return timeseries, fpXflux
        elif output_TS:
            return timeseries


def fp_sensitivity(
    fp_and_data: dict, basis_func: Union[xr.DataArray, dict[str, xr.DataArray]], verbose: bool = True
) -> dict:
    """
    Add a sensitivity matrix, H, to each site xr.Dataset in fp_and_data.

    The sensitivity matrix H takes the footprint sensitivities (the `fp` variable),
    multiplies it by the flux files, then aggregates over the basis regions.

    The basis functions can have one of two forms:
    - a xr.DataArray with lat/lon coordinates, and positive integer values, where all
      lat/lon pairs with value == i form the i-th basis region
    - a xr.DataArray with coordinates: lat, lon, region. For each fixed region value, there is
      a lat-lon grid with 1 in region and 0 outside region.

    Region numbering must start from 1

    TODO: describe output coordinates?

    Args:
        fp_and_data: output from `data_processing_surface_notracer`; contains "combined scenarios" keyed by
            site code, as well as fluxes.
        basis_func: basis functions to use; output from `utils.basis` or basis functions in `basis` submodule.
        verbose: if True, print info messages.

    Returns:
        dict in same format as fp_and_data with sensitivity matrix and basis functions added.
    """

    sites = [key for key in list(fp_and_data.keys()) if key[0] != "."]

    flux_sources = list(fp_and_data[".flux"].keys())

    if not isinstance(basis_func, dict):
        if len(flux_sources) == 1:
            basis_func = {flux_sources[0]: basis_func}
        else:
            basis_func = {"all": basis_func}

    if len(list(basis_func.keys())) != len(flux_sources):
        if len(list(basis_func.keys())) == 1:
            print(f"Using {basis_func[list(basis_func.keys())[0]]} as the basis case for all sources")
        else:
            print(
                "There should either only be one basis_func, or it should be a dictionary the same length\
                  as the number of sources."
            )
            return None

    for site in sites:
        site_sensitivities = []
        for source in flux_sources:
            if source in list(basis_func.keys()):
                current_basis_func = basis_func[source]
            else:
                current_basis_func = basis_func["all"]

            sensitivity, site_bf = fp_sensitivity_single_site_basis_func(
                scenario=fp_and_data[site],
                flux=fp_and_data[".flux"][source],
                source=source,
                basis_func=current_basis_func,
                verbose=verbose,
            )

            site_sensitivities.append(sensitivity)

        fp_and_data[site]["H"] = xr.concat(site_sensitivities, dim="region")
        fp_and_data[".basis"] = (
            current_basis_func.squeeze("time") if site_bf is None else site_bf.basis[:, :, 0]
        )
        # TODO: this will only contain the last value in the loop...

    return fp_and_data


def fp_sensitivity_single_site_basis_func(
    scenario: xr.Dataset,
    flux: Union[FluxData, dict[str, FluxData]],
    basis_func: xr.DataArray,
    source: str = "all",
    verbose: bool = True,
) -> tuple[xr.DataArray, Optional[xr.Dataset]]:
    """
    Computes sensitivity matrix `H` for one site. See `fp_sensitivity` for
    more info about the sensitivity matrix.

    Args:
        scenario: xr.Dataset from `ModelScenario.footprints_data_merge`, e.g. `fp_all["TAC"]`
        flux: FluxData object or dictionary of FluxData objects with flux values; a dictionary
            should only be passed for "high time resolution" or "time resolved" footprints.
        source: name of flux source; used for naming the region labels in the output coordinates.
        basis_func:

    Returns:
        sensitivity ("H") xr.DataArray and site_bf xr.Dataset containing basis functions and
        flux * footprint if "region" present in basis_func, otherwise, None
    """
    if isinstance(flux, dict):
        if "fp_HiTRes" in list(scenario.keys()):
            site_bf = xr.Dataset({"fp_HiTRes": scenario["fp_HiTRes"], "fp": scenario["fp"]})

            fp_time = (scenario.time[1] - scenario.time[0]).values.astype("timedelta64[h]").astype(int)

            # calculate the H matrix
            H_all = timeseries_HiTRes(
                fp_HiTRes_ds=site_bf,
                flux_dict=flux,
                output_TS=False,
                output_fpXflux=True,
                output_type="DataArray",
                time_resolution=f"{fp_time}H",
                verbose=verbose,
            )
        else:
            raise ValueError(
                "fp_and_data needs the variable fp_HiTRes to use the "
                "emissions dictionary with high_freq and low_freq emissions."
            )

    else:
        site_bf = combine_datasets(scenario["fp"].to_dataset(), flux.data, method="nearest")
        H_all = site_bf.fp * site_bf.flux

    H_all_v = H_all.values.reshape((len(site_bf.lat) * len(site_bf.lon), len(site_bf.time)))

    if "region" in basis_func.dims:
        if "time" in basis_func.dims:
            basis_func = basis_func.isel(time=0)

        site_bf = xr.merge([site_bf, basis_func])

        H = np.zeros((len(site_bf.region), len(site_bf.time)))

        base_v = site_bf.basis.values.reshape((len(site_bf.lat) * len(site_bf.lon), len(site_bf.region)))

        for i in range(len(site_bf.region)):
            H[i, :] = np.nansum(H_all_v * base_v[:, i, np.newaxis], axis=0)

        if source == "all":
            region_name = site_bf.region.decode("ascii")
        else:
            region_name = [source + "-" + reg.decode("ascii") for reg in site_bf.region.values]

        sensitivity = xr.DataArray(H, coords=[("region", region_name), ("time", scenario.coords["time"])])

    else:
        _, basis_aligned = xr.align(H_all.isel(time=0), basis_func, join="override")
        basis_mat = get_xr_dummies(basis_aligned.squeeze("time"), cat_dim="region")
        sensitivity = sparse_xr_dot(basis_mat, H_all.fillna(0.0)).transpose("region", "time")
        # TODO: use same region names as alternate method above
        site_bf = None

    return sensitivity, site_bf


def bc_sensitivity(
    fp_and_data: dict, domain: str, basis_case: str, bc_basis_directory: Optional[str] = None
) -> dict:
    """
    Add boundary conditions sensitivity matrix `H_bc` to each site xr.Dataframe in fp_and_data.

    Args:
        fp_and_data: dict containing xr.Datasets output by `ModelScenario.footprints_data_merge`
            keyed by site code.
        domain: inversion domain. For instance "EUROPE"
        basis_case: BC basis case to read in. Examples of basis cases are "NESW","stratgrad".
        bc_basis_directory: bc_basis_directory can be specified if files are not in the default
            directory. Must point to a directory which contains subfolders organized
            by domain. (optional)

    Returns:
        dict of xr.Datasets in same format as fp_and_data with `H_bc` sensitivity matrix added.

    """

    sites = [key for key in list(fp_and_data.keys()) if key[0] != "."]

    basis_func = basis_boundary_conditions(
        domain=domain, basis_case=basis_case, bc_basis_directory=bc_basis_directory
    )
    # sort basis_func into time order
    ind = basis_func.time.argsort()
    timenew = basis_func.time[ind]
    basis_func = basis_func.reindex({"time": timenew})

    species_info = get_species_info()

    species = fp_and_data[".species"]
    species = synonyms(species, lower=False)

    for site in sites:
        # ES commented out line below as .bc not attribute.
        # Also assume openghg adds all relevant particle data to file.  TODO: what does this mean? BM, 2024
        #        if fp_and_data[site].bc.chunks is not None:
        for particles in [
            "particle_locations_n",
            "particle_locations_e",
            "particle_locations_s",
            "particle_locations_w",
        ]:
            fp_and_data[site][particles] = fp_and_data[site][particles].compute()

        # compute any chemical loss to the BCs, use lifetime or else set loss to 1 (no loss)
        if "lifetime" in species_info[species].keys():
            lifetime = species_info[species]["lifetime"]
            lifetime_hrs_list_or_float = convert.convert_to_hours(lifetime)

            # calculate the lifetime_hrs associated with each time point in fp_and_data
            # this is because lifetime can be a list of monthly values

            time_month = fp_and_data[site].time.dt.month
            if isinstance(lifetime_hrs_list_or_float, list):
                lifetime_hrs = [lifetime_hrs_list_or_float[item - 1] for item in time_month.values]
            else:
                lifetime_hrs = lifetime_hrs_list_or_float

            loss_n = np.exp(-1 * fp_and_data[site].mean_age_particles_n / lifetime_hrs).rename("loss_n")
            loss_e = np.exp(-1 * fp_and_data[site].mean_age_particles_e / lifetime_hrs).rename("loss_e")
            loss_s = np.exp(-1 * fp_and_data[site].mean_age_particles_s / lifetime_hrs).rename("loss_s")
            loss_w = np.exp(-1 * fp_and_data[site].mean_age_particles_w / lifetime_hrs).rename("loss_w")
        else:
            loss_n = fp_and_data[site].particle_locations_n.copy()
            loss_e = fp_and_data[site].particle_locations_e.copy()
            loss_s = fp_and_data[site].particle_locations_s.copy()
            loss_w = fp_and_data[site].particle_locations_w.copy()
            loss_n[:] = 1
            loss_e[:] = 1
            loss_s[:] = 1
            loss_w[:] = 1

        DS_particle_loc = xr.Dataset(
            {
                "particle_locations_n": fp_and_data[site]["particle_locations_n"],
                "particle_locations_e": fp_and_data[site]["particle_locations_e"],
                "particle_locations_s": fp_and_data[site]["particle_locations_s"],
                "particle_locations_w": fp_and_data[site]["particle_locations_w"],
                "loss_n": loss_n,
                "loss_e": loss_e,
                "loss_s": loss_s,
                "loss_w": loss_w,
            }
        )
        #                                 "bc":fp_and_data[site]["bc"]})

        DS_temp = combine_datasets(DS_particle_loc, fp_and_data[".bc"].data, method="ffill")

        DS = combine_datasets(DS_temp, basis_func, method="ffill")

        DS = DS.transpose("height", "lat", "lon", "region", "time")

        part_loc = np.hstack(
            [
                DS.particle_locations_n,
                DS.particle_locations_e,
                DS.particle_locations_s,
                DS.particle_locations_w,
            ]
        )

        loss = np.hstack([DS.loss_n, DS.loss_e, DS.loss_s, DS.loss_w])

        vmr_ed = np.hstack([DS.vmr_n, DS.vmr_e, DS.vmr_s, DS.vmr_w])

        bf = np.hstack([DS.bc_basis_n, DS.bc_basis_e, DS.bc_basis_s, DS.bc_basis_w])

        H_bc = np.zeros((len(DS.coords["region"]), len(DS["particle_locations_n"]["time"])))

        for i in range(len(DS.coords["region"])):
            reg = bf[:, :, i, :]
            H_bc[i, :] = np.nansum((part_loc * loss * vmr_ed * reg), axis=(0, 1))

        sensitivity = xr.Dataset(
            {"H_bc": (["region_bc", "time"], H_bc)},
            coords={"region_bc": (DS.coords["region"].values), "time": (DS.coords["time"])},
        )

        fp_and_data[site] = fp_and_data[site].merge(sensitivity)

    return fp_and_data<|MERGE_RESOLUTION|>--- conflicted
+++ resolved
@@ -16,13 +16,8 @@
 import dask.array as da
 import numpy as np
 import xarray as xr
-<<<<<<< HEAD
 from openghg.analyse import combine_datasets as openghg_combine_datasets
 from openghg.dataobjects import FluxData
-=======
-from openghg.analyse import ModelScenario
-from openghg.analyse import combine_datasets as openghg_combine_datasets
->>>>>>> ef0e9357
 from openghg.util import get_species_info, synonyms
 from tqdm import tqdm
 
@@ -34,15 +29,8 @@
 
 
 def combine_datasets(
-<<<<<<< HEAD
     dataset_a: xr.Dataset,
     dataset_b: xr.Dataset,
-    method: Optional[str] = "nearest",
-    tolerance: Optional[float] = None,
-) -> xr.Dataset:
-=======
-    dataset_A: xr.Dataset,
-    dataset_B: xr.Dataset,
     method: Optional[str] = "nearest",
     tolerance: Optional[float] = None,
 ) -> xr.Dataset:
@@ -65,11 +53,10 @@
     Returns:
         xarray.Dataset: Combined dataset indexed to dataset_A
     """
-    return openghg_combine_datasets(dataset_A, dataset_B.load(), method=method, tolerance=tolerance)
+    return openghg_combine_datasets(dataset_a, dataset_b.load(), method=method, tolerance=tolerance)
 
 
 def open_ds(path, chunks=None, combine=None):
->>>>>>> ef0e9357
     """
     Merges two datasets and re-indexes to the first dataset.
 
