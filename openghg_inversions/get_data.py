--- conflicted
+++ resolved
@@ -5,11 +5,7 @@
 # *****************************************************************************
 # About
 # Functions for retrieving observations and datasets for creating forward
-<<<<<<< HEAD
-# simulations and
-=======
 # simulations
->>>>>>> 2e7e173e
 #
 # Current options include:
 # - "data_processing_surface_notracer": Surface based measurements, without tracers
