"""Functions for performing MCMC inversion.
PyMC library used for Bayesian modelling.
"""

import re
import getpass
from pathlib import Path

import numpy as np
import pymc as pm
import pandas as pd
import xarray as xr
import pytensor.tensor as pt
import arviz as az
from scipy import stats
from pymc.distributions import continuous
from pytensor.tensor import TensorVariable

from openghg_inversions import convert
from openghg_inversions import utils
from openghg_inversions.hbmcmc.inversionsetup import offset_matrix
from openghg_inversions.hbmcmc.hbmcmc_output import define_output_filename
from openghg_inversions.config.version import code_version


# type alias for prior args
PriorArgs = dict[str, str | float]


def lognormal_mu_sigma(mean: float, stdev: float) -> tuple[float, float]:
    """Return the pymc `mu` and `sigma` parameters that give a log normal distribution
    with the given mean and stdev.

    Args:
        mean: desired mean of log normal
        stdev: desired standard deviation of log normal

    Returns:
        tuple (mu, sigma), where `pymc.LogNormal(mu, sigma)` has the given mean and stdev.

    Formulas for log normal mean and variance:

    mean = exp(mu + 0.5 * sigma ** 2)
    stdev ** 2 = var = exp(2*mu + sigma ** 2) * (exp(sigma ** 2) - 1)

    This gives linear equations for `mu` and `sigma ** 2`:

    mu + 0.5 * sigma ** 2 = log(mean)
    sigma ** 2 = log(1 + (stdev / mean)**2)

    So

    mu = log(mean) - 0.5 * log(1 + (stdev/mean)**2)
    sigma = sqrt(log(1 + (stdev / mean)**2))
    """
    var = np.log(1 + (stdev / mean) ** 2)
    mu = np.log(mean) - 0.5 * var
    sigma = np.sqrt(var)
    return mu, sigma


def parse_prior(name: str, prior_params: PriorArgs, **kwargs) -> TensorVariable:
    """Parses all PyMC continuous distributions:
    https://docs.pymc.io/api/distributions/continuous.html.

    Args:
        name:
          name of variable in the pymc model
        prior_params:
          dict of parameters for the distribution, including 'pdf' for the distribution to use.
          The value of `prior_params["pdf"]` must match the name of a PyMC continuous
          distribution: https://docs.pymc.io/api/distributions/continuous.html
        **kwargs: for instance, `shape` or `dims`
    Returns:
        continuous PyMC distribution

    For example:
    ```
    params = {"pdf": "uniform", "lower": 0.0, "upper": 1.0}
    parse_prior("x", params, shape=(20, 20))
    ```
    will create a 20 x 20 array of uniform random variables.
    Alternatively,
    ```
    params = {"pdf": "uniform", "lower": 0.0, "upper": 1.0}
    parse_prior("x", params, dims="nmeasure"))
    ```
    will create an array of uniform random variables with the same shape
    as the dimension coordinate `nmeasure`. This can be used if `pm.Model`
    is provided with coordinates.

    Note: `parse_prior` must be called inside a `pm.Model` context (i.e. after `with pm.Model()`)
    has an important side-effect of registering the random variable with the model.
    """
    # create dict to lookup continuous PyMC distributions by name, ignoring case
    pdf_dict = {cd.lower(): cd for cd in continuous.__all__}

    params = prior_params.copy()
    pdf = str(params.pop("pdf")).lower()  # str is just for typing...
    try:
        dist = getattr(continuous, pdf_dict[pdf])
    except AttributeError:
        raise ValueError(
            f"The distribution '{pdf}' doesn't appear to be a continuous distribution defined by PyMC."
        )

    return dist(name, **params, **kwargs)


def _make_coords(
    Y: np.ndarray,
    Hx: np.ndarray,
    site_indicator: np.ndarray,
    sigma_freq_indices: np.ndarray,
    Hbc: np.ndarray | None = None,
    sites: list[str] | None = None,
    sigma_per_site: bool = False,
) -> dict:
    result = {
        "nmeasure": np.arange(len(Y)),
        "nx": np.arange(Hx.shape[0]),
        "sites": sites if sites is not None else np.unique(site_indicator),
        "nsigma_time": np.unique(sigma_freq_indices),
        "nsigma_site": np.unique(site_indicator) if sigma_per_site else [0],
    }
    if Hbc is not None:
        result["nbc"] = np.arange(Hbc.shape[0])
    return result


def inferpymc(
    Hx: np.ndarray,
    Y: np.ndarray,
    error: np.ndarray,
    siteindicator: np.ndarray,
    sigma_freq_index: np.ndarray,
    Hbc: np.ndarray | None = None,
    xprior: dict = {"pdf": "normal", "mu": 1.0, "sigma": 1.0},
    bcprior: dict = {"pdf": "normal", "mu": 1.0, "sigma": 1.0},
    sigprior: dict = {"pdf": "uniform", "lower": 0.1, "upper": 3.0},
    nuts_sampler: str = "pymc",
    nit: int = int(2.5e5),
    burn: int = 50000,
    tune: int = int(1.25e5),
    nchain: int = 2,
    sigma_per_site: bool = True,
    offsetprior: dict = {"pdf": "normal", "mu": 0, "sigma": 1},
    add_offset: bool = False,
    verbose: bool = False,
    min_error: np.ndarray | float | None = 0.0,
    use_bc: bool = True,
    reparameterise_log_normal: bool = False,
    pollution_events_from_obs: bool = False,
    no_model_error: bool = False,
) -> dict:
    """Uses PyMC module for Bayesian inference for emissions field, boundary
    conditions and (currently) a single model error value.
    This uses a Normal likelihood but the (hyper)prior PDFs can be selected by user.

    Args:
      Hx:
        Transpose of the sensitivity matrix to map emissions to measurement.
        This is the same as what is given from fp_data[site].H.values, where
        fp_data is the output from e.g. footprint_data_merge, but where it
        has been stacked for all sites.
      Y:
        Measurement vector containing all measurements
      error:
        Measurement error vector, containg a value for each element of Y.
      siteindicator:
        Array of indexing integers that relate each measurement to a site
      sigma_freq_index:
        Array of integer indexes that converts time into periods
      Hbc:
        Same as Hx but for boundary conditions. Only used if use_bc=True.
      xprior:
        Dictionary containing information about the prior PDF for emissions.
        The entry "pdf" is the name of the analytical PDF used, see
        https://docs.pymc.io/api/distributions/continuous.html for PDFs
        built into pymc3, although they may have to be coded into the script.
        The other entries in the dictionary should correspond to the shape
        parameters describing that PDF as the online documentation,
        e.g. N(1,1**2) would be: `xprior={pdf: "normal", "mu": 1.0, "sigma": 1.0}`.
        Note that the standard deviation should be used rather than the
        precision. Currently all variables are considered iid.
      bcprior:
        Same as xprior but for boundary conditions. Only used if use_bc=True.
      sigprior:
        Same as xprior but for model error.
      nuts_sampler:
        nuts_sampler use by pymc.sample. Options are "pymc" and "numpyro"?
      nit:
        number of samples to generate (per chain)
      burn:
        number of samples to discard (or "burn") from the beginning of each chain
      tune:
        number of tuning steps used by sampler
      nchain:
        number of chains use by sampler. You should use at least 2 chains for the convergence checks
        to work; four chains is better. Chains run in parallel, so the number of chains doesn't affect
        running time, provided the number of threads available is at least the number of chains.
      sigma_per_site (bool):
        Whether a model sigma value will be calculated for each site independantly (True) or all sites together (False).
        Default: True
      offsetprior (dict):
        Same as above but for bias offset. Only used is addoffset=True.
      add_offset (bool):
        Add an offset (intercept) to all sites but the first in the site list. Default False.
      verbose:
        When True, prints progress bar
      min_error:
        Minimum error to use during inversion. Only used if no_model_error is False.
      save_trace:
        Path where to save the trace. If None, the trace is not saved.
        Default None.
      use_bc:
        When True, use and infer boundary conditions.
      reparameterise_log_normal:
        If there are many divergences when using a log normal prior, setting this to True might help. It samples from a normal prior, then puts the normal samples through a function that converts them to log normal samples; this changes the space the sampler needs to explore.
      pollution_events_from_obs:
        When True, calculate the pollution events from obs; when false pollution events are set
        to the modeled concentration.
      no_model_error:
        When True, only use observation error in likelihood function (omitting min. model error
        and model error from scaling pollution events.)

    Returns:
      Dictionary containing:
        xouts (array):
          MCMC chain for emissions scaling factors for each basis function.
        sigouts (array):
          MCMC chain for model error.
        Ytrace (array):
          MCMC chain for modelled obs..
        OFFSETtrace (array):
          MCMC chain for the offset.
        convergence (str):
          Passed/Failed convergence test as to whether mutliple chains
          have a Gelman-Rubin diagnostic value <1.05
        step1 (str):
          Type of MCMC sampler for emissions and boundary condition updates.
          Currently it's hardwired to NUTS (probably wouldn't change this
          unless you're doing something obscure).
        step2 (str):
          Type of MCMC sampler for model error updates.
          Currently it's hardwired to a slice sampler. This parameter is low
          dimensional and quite simple with a slice sampler, although could
          easily be changed.
        bcouts (array):
          MCMC chain for boundary condition scaling factors. Only if use_bc is True.
        YBCtrace (array):
          MCMC chain for modelled boundary condition Only if use_bc is True.

    TO DO:
       - Allow non-iid variables
    """
    if use_bc and Hbc is None:
        raise ValueError("If `use_bc` is True, then `Hbc` must be provided.")

    burn = int(burn)

    hx = Hx.T
    nx = hx.shape[1]

    if use_bc:
        hbc = Hbc.T
        nbc = hbc.shape[1]

    ny = len(Y)

    nit = int(nit)

    # convert siteindicator into a site indexer
    if sigma_per_site:
        sites = siteindicator.astype(int)
        nsites = np.amax(sites) + 1
    else:
        sites = np.zeros_like(siteindicator).astype(int)
        nsites = 1
    nsigmas = np.amax(sigma_freq_index) + 1

    if add_offset:
        B = offset_matrix(siteindicator)

    coords = _make_coords(Y, Hx, siteindicator, sigma_freq_index, Hbc, sigma_per_site=sigma_per_site, sites=None)

<<<<<<< HEAD
    if isinstance(min_error, float):
=======
    if isinstance(min_error, float) or (isinstance(min_error, np.ndarray) and min_error.ndim == 0):
>>>>>>> 21fa2dc9
        min_error = min_error * np.ones_like(Y)


    with pm.Model(coords=coords) as model:
        step1_vars = []

        if reparameterise_log_normal and xprior["pdf"] == "lognormal":
            x0 = pm.Normal("x0", 0, 1, dims="nx")
            x = pm.Deterministic("x", pt.exp(xprior["mu"] + xprior["sigma"] * x0))
            step1_vars.append(x0)
        else:
            x = parse_prior("x", xprior, dims="nx")
            step1_vars.append(x)

        if use_bc:
            if reparameterise_log_normal and bcprior["pdf"] == "lognormal":
                bc0 = pm.Normal("bc0", 0, 1, dims="nbc")
                bc = pm.Deterministic("bc", pt.exp(bcprior["mu"] + bcprior["sigma"] * bc0))
                step1_vars.append(bc0)
            else:
                bc = parse_prior("bc", bcprior, dims="nbc")
                step1_vars.append(bc)

        sigma = parse_prior("sigma", sigprior, dims=("nsigma_site", "nsigma_time"))

        hx = pm.Data("hx", hx, dims=("nmeasure", "nx"))
        mu = pm.Deterministic("mu", pt.dot(hx, x), dims="nmeasure")

        if use_bc:
            hbc = pm.Data("hbc", hbc, dims=("nmeasure", "nbc"))
            mu_bc = pm.Deterministic("mu_bc", pt.dot(hbc, bc), dims="nmeasure")
            mu += mu_bc

        if add_offset:
            offset0 = parse_prior("offset0", offsetprior, shape=int(nsites - 1))
            offset_vec = pt.concatenate((np.array([0]), offset0), axis=0)
            offset = pm.Deterministic("offset", pt.dot(B, offset_vec), dims="nmeasure")
            mu += offset

        Y = pm.Data("Y", Y, dims="nmeasure")  # type: ignore
        error = pm.Data("error", error, dims="nmeasure")  # type: ignore
        min_error = pm.Data("min_error", min_error, dims="nmeasure")  # type: ignore

        if pollution_events_from_obs is True:
            if use_bc is True:
                pollution_event = pt.abs(Y - pt.dot(hbc, bc))
            else:
                pollution_event = pt.abs(Y) + 1e-6 * pt.mean(Y)  # small non-zero term to prevent NaNs
        else:
            pollution_event = pt.abs(pt.dot(hx, x))

        pollution_event_scaled_error = pollution_event * sigma[sites, sigma_freq_index]

        if no_model_error is True:
            # need some small non-zero value to avoid sampling problems
            mean_obs = np.nanmean(Y)
            small_amount = 1e-12 * mean_obs
            eps = pt.maximum(pt.abs(error), small_amount)  # type: ignore
        else:
            eps = pt.maximum(pt.sqrt(error**2 + pollution_event_scaled_error**2), min_error)  # type: ignore

        epsilon = pm.Deterministic("epsilon", eps, dims="nmeasure")

        pm.Normal("y", mu=mu, sigma=epsilon, observed=Y, dims="nmeasure")

        step1 = pm.NUTS(vars=step1_vars)
        step2 = pm.Slice(vars=[sigma])
        step = [step1, step2] if nuts_sampler == "pymc" else None
        trace = pm.sample(
            nit,
            tune=int(tune),
            chains=nchain,
            step=step,
            progressbar=verbose,
            cores=nchain,
            nuts_sampler=nuts_sampler,
            idata_kwargs={"log_likelihood": True},
        )

    posterior_burned = trace.posterior.isel(chain=0, draw=slice(burn, nit)).drop_vars("chain")

    xouts = posterior_burned.x

    if use_bc:
        bcouts = posterior_burned.bc

    sigouts = posterior_burned.sigma

    # Check for convergence
    gelrub = pm.rhat(trace)["x"].max()
    if gelrub > 1.05:
        print("Failed Gelman-Rubin at 1.05")
        convergence = "Failed"
    else:
        convergence = "Passed"

    if nuts_sampler != "pymc":
        divergences = np.sum(trace.sample_stats.diverging).values
        if divergences > 0:
            print(f"There were {divergences} divergences. Try increasing target accept or reparameterise.")

    if add_offset:
        OFFtrace = posterior_burned.offset
    else:
        OFFtrace = xr.zeros_like(posterior_burned.mu)

    if use_bc:
        YBCtrace = posterior_burned.mu_bc + OFFtrace
        Ytrace = posterior_burned.mu + YBCtrace
    else:
        Ytrace = posterior_burned.mu + OFFtrace

    result = {
        "xouts": xouts,
        "sigouts": sigouts,
        "Ytrace": Ytrace.values.T,
        "OFFSETtrace": OFFtrace.values.T,
        "convergence": convergence,
        "step1": step1,
        "step2": step2,
        "model": model,
        "trace": trace,
    }

    if use_bc:
        result["bcouts"] = bcouts
        result["YBCtrace"] = YBCtrace.values.T

    return result


def inferpymc_postprocessouts(
    xouts: np.ndarray,
    sigouts: np.ndarray,
    convergence: str,
    Hx: np.ndarray,
    Y: np.ndarray,
    error: np.ndarray,
    Ytrace: np.ndarray,
    OFFSETtrace: np.ndarray,
    step1: str,
    step2: str,
    xprior: dict,
    sigprior: dict,
    offsetprior: dict | None,
    Ytime: np.ndarray,
    siteindicator: np.ndarray,
    sigma_freq_index: np.ndarray,
    domain: str,
    species: str,
    sites: list,
    start_date: str,
    end_date: str,
    outputname: str,
    outputpath: str,
    country_unit_prefix: str | None,
    burn: int,
    tune: int,
    nchain: int,
    sigma_per_site: bool,
    emissions_name: str,
    bcprior: dict | None = None,
    YBCtrace: np.ndarray | None = None,
    bcouts: np.ndarray | None = None,
    Hbc: np.ndarray | None = None,
    obs_repeatability: np.ndarray | None = None,
    obs_variability: np.ndarray | None = None,
    fp_data: dict | None = None,
    country_file: str | None = None,
    add_offset: bool = False,
    rerun_file: xr.Dataset | None = None,
    use_bc: bool = False,
    min_error: float | np.ndarray = 0.0,
) -> xr.Dataset:
    r"""Takes the output from inferpymc function, along with some other input
    information, calculates statistics on them and places it all in a dataset.
    Also calculates statistics on posterior emissions for the countries in
    the inversion domain and saves all in netcdf.

    Note that the uncertainties are defined by the highest posterior
    density (HPD) region and NOT percentiles (as the tdMCMC code).
    The HPD region is defined, for probability content (1-a), as:
        1) P(x \in R | y) = (1-a)
        2) for x1 \in R and x2 \notin R, P(x1|y)>=P(x2|y)

    Args:
      xouts:
        MCMC chain for emissions scaling factors for each basis function.
      sigouts:
        MCMC chain for model error.
      convergence:
        Passed/Failed convergence test as to whether mutliple chains
        have a Gelman-Rubin diagnostic value <1.05
      Hx:
        Transpose of the sensitivity matrix to map emissions to measurement.
        This is the same as what is given from fp_data[site].H.values, where
        fp_data is the output from e.g. footprint_data_merge, but where it
        has been stacked for all sites.
      Y:
        Measurement vector containing all measurements
      error:
        Measurement error vector, containg a value for each element of Y.
      Ytrace:
        Trace of modelled y values calculated from mcmc outputs and H matrices
      OFFSETtrace:
        Trace from offsets (if used).
      step1:
        Type of MCMC sampler for emissions and boundary condition updates.
      step2:
        Type of MCMC sampler for model error updates.
      xprior:
        Dictionary containing information about the prior PDF for emissions.
        The entry "pdf" is the name of the analytical PDF used, see
        https://docs.pymc.io/api/distributions/continuous.html for PDFs
        built into pymc3, although they may have to be coded into the script.
        The other entries in the dictionary should correspond to the shape
        parameters describing that PDF as the online documentation,
        e.g. N(1,1**2) would be: xprior={pdf:"normal", "mu":1, "sigma":1}.
        Note that the standard deviation should be used rather than the
        precision. Currently all variables are considered iid.
      sigprior:
        Same as xprior but for model error.
      offsetprior:
        Same as xprior but for bias offset. Only used is add_offset=True.
      Ytime:
        Time stamp of measurements as used by the inversion.
      siteindicator:
        Numerical indicator of which site the measurements belong to,
        same length at Y.
      sigma_freq_index:
        Array of integer indexes that converts time into periods
      domain:
        Inversion spatial domain.
      species:
        Species of interest
      sites:
        List of sites in inversion
      start_date:
        Start time of inversion "YYYY-mm-dd"
      end_date:
        End time of inversion "YYYY-mm-dd"
      outputname:
        Unique identifier for output/run name.
      outputpath:
        Path to where output should be saved.
      country_unit_prefix:
        A prefix for scaling the country emissions. Current options are:
        'T' will scale to Tg, 'G' to Gg, 'M' to Mg, 'P' to Pg.
        To add additional options add to acrg_convert.prefix
        Default is none and no scaling will be applied (output in g).
      burn:
        Number of iterations burned in MCMC
      tune:
        Number of iterations used to tune step size
      nchain:
        Number of independent chains run
      sigma_per_site:
        Whether a model sigma value will be calculated for each site independantly (True)
        or all sites together (False).
      emissions_name:
        List with "source" values as used when adding emissions data to the OpenGHG object store.
      bcprior:
        Same as xrpior but for boundary conditions.
      YBCtrace:
        Trace of modelled boundary condition values calculated from mcmc outputs and Hbc matrices
      bcouts:
        MCMC chain for boundary condition scaling factors.
      Hbc:
        Same as Hx but for boundary conditions
      obs_repeatability:
        Instrument error
      obs_variability:
        Error from resampling observations
      fp_data:
        Output from footprints_data_merge + sensitivies
      country_file:
        Path of country definition file
      add_offset:
        Add an offset (intercept) to all sites but the first in the site list. Default False.
      rerun_file (xarray dataset, optional):
        An xarray dataset containing the ncdf output from a previous run of the MCMC code.
      use_bc:
        When True, use and infer boundary conditions.
      min_error:
        Minimum error to use during inversion. Only used if no_model_error is False.

    Returns:
        xarray dataset containing results from inversion

    TO DO:
        - Look at compressability options for netcdf output
        - I'm sure the number of inputs can be cut down or found elsewhere.
        - Currently it can only work out the country total emissions if
          the a priori emissions are constant over the inversion period
          or else monthly (and inversion is for less than one calendar year).
    """
    print("Post-processing output")

    # Get parameters for output file
    nit = xouts.shape[0]
    nx = Hx.shape[0]
    ny = len(Y)

    if use_bc:
        nbc = Hbc.shape[0]
        nBC = np.arange(nbc)

    nui = np.arange(2)
    steps = np.arange(nit)
    nmeasure = np.arange(ny)
    nparam = np.arange(nx)

    # OFFSET HYPERPARAMETER
    YmodmuOFF = np.mean(OFFSETtrace, axis=1)  # mean
    YmodmedOFF = np.median(OFFSETtrace, axis=1)  # median
    YmodmodeOFF = np.zeros(shape=OFFSETtrace.shape[0])  # mode

    for i in range(0, OFFSETtrace.shape[0]):
        # if sufficient no. of iterations use a KDE to calculate mode
        # else, mean value used in lieu
        if np.nanmax(OFFSETtrace[i, :]) > np.nanmin(OFFSETtrace[i, :]):
            xes_off = np.linspace(np.nanmin(OFFSETtrace[i, :]), np.nanmax(OFFSETtrace[i, :]), 200)
            kde = stats.gaussian_kde(OFFSETtrace[i, :]).evaluate(xes_off)
            YmodmodeOFF[i] = xes_off[kde.argmax()]
        else:
            YmodmodeOFF[i] = np.mean(OFFSETtrace[i, :])

    Ymod95OFF = az.hdi(OFFSETtrace.T, 0.95)
    Ymod68OFF = az.hdi(OFFSETtrace.T, 0.68)

    # Y-BC HYPERPARAMETER
    if use_bc:
        YmodmuBC = np.mean(YBCtrace, axis=1)
        YmodmedBC = np.median(YBCtrace, axis=1)
        YmodmodeBC = np.zeros(shape=YBCtrace.shape[0])

        for i in range(0, YBCtrace.shape[0]):
            # if sufficient no. of iterations use a KDE to calculate mode
            # else, mean value used in lieu
            if np.nanmax(YBCtrace[i, :]) > np.nanmin(YBCtrace[i, :]):
                xes_bc = np.linspace(np.nanmin(YBCtrace[i, :]), np.nanmax(YBCtrace[i, :]), 200)
                kde = stats.gaussian_kde(YBCtrace[i, :]).evaluate(xes_bc)
                YmodmodeBC[i] = xes_bc[kde.argmax()]
            else:
                YmodmodeBC[i] = np.mean(YBCtrace[i, :])

        Ymod95BC = az.hdi(YBCtrace.T, 0.95)
        Ymod68BC = az.hdi(YBCtrace.T, 0.68)
        YaprioriBC = np.sum(Hbc, axis=0)

    # Y-VALUES HYPERPARAMETER (XOUTS * H)
    Ymodmu = np.mean(Ytrace, axis=1)
    Ymodmed = np.median(Ytrace, axis=1)
    Ymodmode = np.zeros(shape=Ytrace.shape[0])

    for i in range(0, Ytrace.shape[0]):
        # if sufficient no. of iterations use a KDE to calculate mode
        # else, mean value used in lieu
        if np.nanmax(Ytrace[i, :]) > np.nanmin(Ytrace[i, :]):
            xes = np.arange(np.nanmin(Ytrace[i, :]), np.nanmax(Ytrace[i, :]), 0.5)
            kde = stats.gaussian_kde(Ytrace[i, :]).evaluate(xes)
            Ymodmode[i] = xes[kde.argmax()]
        else:
            Ymodmode[i] = np.mean(Ytrace[i, :])

    Ymod95 = az.hdi(Ytrace.T, 0.95)
    Ymod68 = az.hdi(Ytrace.T, 0.68)

    if use_bc:
        Yapriori = np.sum(Hx.T, axis=1) + np.sum(Hbc.T, axis=1)
    else:
        Yapriori = np.sum(Hx.T, axis=1)

    sitenum = np.arange(len(sites))

    if fp_data is None and rerun_file is not None:
        lon = rerun_file.lon.values
        lat = rerun_file.lat.values
        site_lat = rerun_file.sitelats.values
        site_lon = rerun_file.sitelons.values
        bfds = rerun_file.basisfunctions
    else:
        lon = fp_data[sites[0]].lon.values
        lat = fp_data[sites[0]].lat.values
        site_lat = np.zeros(len(sites))
        site_lon = np.zeros(len(sites))
        for si, site in enumerate(sites):
            site_lat[si] = fp_data[site].release_lat.values[0]
            site_lon[si] = fp_data[site].release_lon.values[0]
        bfds = fp_data[".basis"]

    # Calculate mean  and mode posterior scale map and flux field
    scalemap_mu = np.zeros_like(bfds.values)
    scalemap_mode = np.zeros_like(bfds.values)

    for npm in nparam:
        scalemap_mu[bfds.values == (npm + 1)] = np.mean(xouts[:, npm])
        if np.nanmax(xouts[:, npm]) > np.nanmin(xouts[:, npm]):
            xes = np.arange(np.nanmin(xouts[:, npm]), np.nanmax(xouts[:, npm]), 0.01)
            kde = stats.gaussian_kde(xouts[:, npm]).evaluate(xes)
            scalemap_mode[bfds.values == (npm + 1)] = xes[kde.argmax()]
        else:
            scalemap_mode[bfds.values == (npm + 1)] = np.mean(xouts[:, npm])

    if rerun_file is not None:
        flux_array_all = np.expand_dims(rerun_file.fluxapriori.values, 2)
    elif emissions_name is None:
        raise ValueError("Emissions name not provided.")
    else:
        emds = fp_data[".flux"][emissions_name[0]]
        flux_array_all = emds.data.flux.values

    # HACK: assume that smallest flux dim is time, then re-order flux so that
    # time is the last coordinate
    flux_dim_shape = flux_array_all.shape
    flux_dim_positions = range(len(flux_dim_shape))
    smallest_dim_position = min(list(zip(flux_dim_positions, flux_dim_shape)), key=(lambda x: x[1]))[0]

    flux_array_all = np.moveaxis(flux_array_all, smallest_dim_position, -1)
    # end HACK

    if flux_array_all.shape[2] == 1:
        print("\nAssuming flux prior is annual and extracting first index of flux array.")
        apriori_flux = flux_array_all[:, :, 0]
    else:
        print("\nAssuming flux prior is monthly.")
        print(f"Extracting weighted average flux prior from {start_date} to {end_date}")
        allmonths = pd.date_range(start_date, end_date).month[:-1].values
        allmonths -= 1  # to align with zero indexed array

        apriori_flux = np.zeros_like(flux_array_all[:, :, 0])

        # calculate the weighted average flux across the whole inversion period
        for m in np.unique(allmonths):
            apriori_flux += flux_array_all[:, :, m] * np.sum(allmonths == m) / len(allmonths)

    flux = scalemap_mode * apriori_flux

    # Basis functions to save
    bfarray = bfds.values - 1

    # Calculate country totals
    area = utils.areagrid(lat, lon)
    if not rerun_file:
        c_object = utils.get_country(domain, country_file=country_file)
        cntryds = xr.Dataset(
            {"country": (["lat", "lon"], c_object.country), "name": (["ncountries"], c_object.name)},
            coords={"lat": (c_object.lat), "lon": (c_object.lon)},
        )
        cntrynames = cntryds.name.values
        cntrygrid = cntryds.country.values
    else:
        cntrynames = rerun_file.countrynames.values
        cntrygrid = rerun_file.countrydefinition.values

    cntrymean = np.zeros(len(cntrynames))
    cntrymedian = np.zeros(len(cntrynames))
    cntrymode = np.zeros(len(cntrynames))
    cntry68 = np.zeros((len(cntrynames), len(nui)))
    cntry95 = np.zeros((len(cntrynames), len(nui)))
    cntrysd = np.zeros(len(cntrynames))
    cntryprior = np.zeros(len(cntrynames))
    molarmass = convert.molar_mass(species)

    unit_factor = convert.prefix(country_unit_prefix)
    if country_unit_prefix is None:
        country_unit_prefix = ""
    country_units = country_unit_prefix + "g"
    if rerun_file is not None:
        obs_units = rerun_file.Yobs.attrs["units"].split(" ")[0]
    else:
        obs_units = str(fp_data[".units"])

    for ci, cntry in enumerate(cntrynames):
        cntrytottrace = np.zeros(len(steps))
        cntrytotprior = 0
        for bf in range(int(np.max(bfarray)) + 1):
            bothinds = np.logical_and(cntrygrid == ci, bfarray == bf)
            cntrytottrace += (
                np.sum(area[bothinds].ravel() * apriori_flux[bothinds].ravel() * 3600 * 24 * 365 * molarmass)
                * xouts[:, bf]
                / unit_factor
            )
            cntrytotprior += (
                np.sum(area[bothinds].ravel() * apriori_flux[bothinds].ravel() * 3600 * 24 * 365 * molarmass)
                / unit_factor
            )
        cntrymean[ci] = np.mean(cntrytottrace)
        cntrymedian[ci] = np.median(cntrytottrace)

        if np.nanmax(cntrytottrace) > np.nanmin(cntrytottrace):
            xes = np.linspace(np.nanmin(cntrytottrace), np.nanmax(cntrytottrace), 200)
            kde = stats.gaussian_kde(cntrytottrace).evaluate(xes)
            cntrymode[ci] = xes[kde.argmax()]
        else:
            cntrymode[ci] = np.mean(cntrytottrace)

        cntrysd[ci] = np.std(cntrytottrace)
        cntry68[ci, :] = az.hdi(cntrytottrace.values, 0.68)
        cntry95[ci, :] = az.hdi(cntrytottrace.values, 0.95)
        cntryprior[ci] = cntrytotprior

    # make min. model error variable
    if isinstance(min_error, float) or (isinstance(min_error, np.ndarray) and min_error.ndim == 0):
        min_error = min_error * np.ones_like(Y)

    # Make output netcdf file
    data_vars = {
        "Yobs": (["nmeasure"], Y),
        "Yerror": (["nmeasure"], error),
        "Yerror_repeatability": (["nmeasure"], obs_repeatability),
        "Yerror_variability": (["nmeasure"], obs_variability),
        "min_model_error": (["nmeasure"], min_error),
        "Ytime": (["nmeasure"], Ytime),
        "Yapriori": (["nmeasure"], Yapriori),
        "Ymodmean": (["nmeasure"], Ymodmu),
        "Ymodmedian": (["nmeasure"], Ymodmed),
        "Ymodmode": (["nmeasure"], Ymodmode),
        "Ymod95": (["nmeasure", "nUI"], Ymod95),
        "Ymod68": (["nmeasure", "nUI"], Ymod68),
        "Yoffmean": (["nmeasure"], YmodmuOFF),
        "Yoffmedian": (["nmeasure"], YmodmedOFF),
        "Yoffmode": (["nmeasure"], YmodmodeOFF),
        "Yoff68": (["nmeasure", "nUI"], Ymod68OFF),
        "Yoff95": (["nmeasure", "nUI"], Ymod95OFF),
        "xtrace": (["steps", "nparam"], xouts.values),
        "sigtrace": (["steps", "nsigma_site", "nsigma_time"], sigouts.values),
        "siteindicator": (["nmeasure"], siteindicator),
        "sigmafreqindex": (["nmeasure"], sigma_freq_index),
        "sitenames": (["nsite"], sites),
        "sitelons": (["nsite"], site_lon),
        "sitelats": (["nsite"], site_lat),
        "fluxapriori": (["lat", "lon"], apriori_flux),
        "fluxmode": (["lat", "lon"], flux),
        "scalingmean": (["lat", "lon"], scalemap_mu),
        "scalingmode": (["lat", "lon"], scalemap_mode),
        "basisfunctions": (["lat", "lon"], bfarray),
        "countrymean": (["countrynames"], cntrymean),
        "countrymedian": (["countrynames"], cntrymedian),
        "countrymode": (["countrynames"], cntrymode),
        "countrysd": (["countrynames"], cntrysd),
        "country68": (["countrynames", "nUI"], cntry68),
        "country95": (["countrynames", "nUI"], cntry95),
        "countryapriori": (["countrynames"], cntryprior),
        "countrydefinition": (["lat", "lon"], cntrygrid),
        "xsensitivity": (["nmeasure", "nparam"], Hx.T),
    }

    coords = {
        "stepnum": (["steps"], steps),
        "paramnum": (["nlatent"], nparam),
        "measurenum": (["nmeasure"], nmeasure),
        "UInum": (["nUI"], nui),
        "nsites": (["nsite"], sitenum),
        "nsigma_time": (["nsigma_time"], np.unique(sigma_freq_index)),
        "nsigma_site": (["nsigma_site"], np.arange(sigouts.shape[1]).astype(int)),
        "lat": (["lat"], lat),
        "lon": (["lon"], lon),
        "countrynames": (["countrynames"], cntrynames),
    }

    if use_bc:
        data_vars.update({
            "YaprioriBC": (["nmeasure"], YaprioriBC),
            "YmodmeanBC": (["nmeasure"], YmodmuBC),
            "YmodmedianBC": (["nmeasure"], YmodmedBC),
            "YmodmodeBC": (["nmeasure"], YmodmodeBC),
            "Ymod95BC": (["nmeasure", "nUI"], Ymod95BC),
            "Ymod68BC": (["nmeasure", "nUI"], Ymod68BC),
            "bctrace": (["steps", "nBC"], bcouts.values),
            "bcsensitivity": (["nmeasure", "nBC"], Hbc.T),
        })
        coords["numBC"] = (["nBC"], nBC)

    outds = xr.Dataset(data_vars, coords=coords)

    outds.fluxmode.attrs["units"] = "mol/m2/s"
    outds.fluxapriori.attrs["units"] = "mol/m2/s"
    outds.Yobs.attrs["units"] = obs_units + " " + "mol/mol"
    outds.Yerror.attrs["units"] = obs_units + " " + "mol/mol"
    outds.Yerror_repeatability.attrs["units"] = obs_units + " " + "mol/mol"
    outds.Yerror_variability.attrs["units"] = obs_units + " " + "mol/mol"
    outds.min_model_error.attrs["units"] = obs_units + " " + "mol/mol"
    outds.Yapriori.attrs["units"] = obs_units + " " + "mol/mol"
    outds.Ymodmean.attrs["units"] = obs_units + " " + "mol/mol"
    outds.Ymodmedian.attrs["units"] = obs_units + " " + "mol/mol"
    outds.Ymodmode.attrs["units"] = obs_units + " " + "mol/mol"
    outds.Ymod95.attrs["units"] = obs_units + " " + "mol/mol"
    outds.Ymod68.attrs["units"] = obs_units + " " + "mol/mol"
    outds.Yoffmean.attrs["units"] = obs_units + " " + "mol/mol"
    outds.Yoffmedian.attrs["units"] = obs_units + " " + "mol/mol"
    outds.Yoffmode.attrs["units"] = obs_units + " " + "mol/mol"
    outds.Yoff95.attrs["units"] = obs_units + " " + "mol/mol"
    outds.Yoff68.attrs["units"] = obs_units + " " + "mol/mol"
    outds.countrymean.attrs["units"] = country_units
    outds.countrymedian.attrs["units"] = country_units
    outds.countrymode.attrs["units"] = country_units
    outds.country68.attrs["units"] = country_units
    outds.country95.attrs["units"] = country_units
    outds.countrysd.attrs["units"] = country_units
    outds.countryapriori.attrs["units"] = country_units
    outds.xsensitivity.attrs["units"] = obs_units + " " + "mol/mol"
    outds.sigtrace.attrs["units"] = obs_units + " " + "mol/mol"

    outds.Yobs.attrs["longname"] = "observations"
    outds.Yerror.attrs["longname"] = "measurement error"
    outds.min_model_error.attrs["longname"] = "minimum model error"
    outds.Ytime.attrs["longname"] = "time of measurements"
    outds.Yapriori.attrs["longname"] = "a priori simulated measurements"
    outds.Ymodmean.attrs["longname"] = "mean of posterior simulated measurements"
    outds.Ymodmedian.attrs["longname"] = "median of posterior simulated measurements"
    outds.Ymodmode.attrs["longname"] = "mode of posterior simulated measurements"
    outds.Ymod68.attrs["longname"] = " 0.68 Bayesian credible interval of posterior simulated measurements"
    outds.Ymod95.attrs["longname"] = " 0.95 Bayesian credible interval of posterior simulated measurements"
    outds.Yoffmean.attrs["longname"] = "mean of posterior simulated offset between measurements"
    outds.Yoffmedian.attrs["longname"] = "median of posterior simulated offset between measurements"
    outds.Yoffmode.attrs["longname"] = "mode of posterior simulated offset between measurements"
    outds.Yoff68.attrs["longname"] = (
        " 0.68 Bayesian credible interval of posterior simulated offset between measurements"
    )
    outds.Yoff95.attrs["longname"] = (
        " 0.95 Bayesian credible interval of posterior simulated offset between measurements"
    )
    outds.xtrace.attrs["longname"] = "trace of unitless scaling factors for emissions parameters"
    outds.sigtrace.attrs["longname"] = "trace of model error parameters"
    outds.siteindicator.attrs["longname"] = "index of site of measurement corresponding to sitenames"
    outds.sigmafreqindex.attrs["longname"] = "perdiod over which the model error is estimated"
    outds.sitenames.attrs["longname"] = "site names"
    outds.sitelons.attrs["longname"] = "site longitudes corresponding to site names"
    outds.sitelats.attrs["longname"] = "site latitudes corresponding to site names"
    outds.fluxapriori.attrs["longname"] = "mean a priori flux over period"
    outds.fluxmode.attrs["longname"] = "mode posterior flux over period"
    outds.scalingmean.attrs["longname"] = "mean scaling factor field over period"
    outds.scalingmode.attrs["longname"] = "mode scaling factor field over period"
    outds.basisfunctions.attrs["longname"] = "basis function field"
    outds.countrymean.attrs["longname"] = "mean of ocean and country totals"
    outds.countrymedian.attrs["longname"] = "median of ocean and country totals"
    outds.countrymode.attrs["longname"] = "mode of ocean and country totals"
    outds.country68.attrs["longname"] = "0.68 Bayesian credible interval of ocean and country totals"
    outds.country95.attrs["longname"] = "0.95 Bayesian credible interval of ocean and country totals"
    outds.countrysd.attrs["longname"] = "standard deviation of ocean and country totals"
    outds.countryapriori.attrs["longname"] = "prior mean of ocean and country totals"
    outds.countrydefinition.attrs["longname"] = "grid definition of countries"
    outds.xsensitivity.attrs["longname"] = "emissions sensitivity timeseries"

    if use_bc:
        outds.YmodmeanBC.attrs["units"] = obs_units + " " + "mol/mol"
        outds.YmodmedianBC.attrs["units"] = obs_units + " " + "mol/mol"
        outds.YmodmodeBC.attrs["units"] = obs_units + " " + "mol/mol"
        outds.Ymod95BC.attrs["units"] = obs_units + " " + "mol/mol"
        outds.Ymod68BC.attrs["units"] = obs_units + " " + "mol/mol"
        outds.YaprioriBC.attrs["units"] = obs_units + " " + "mol/mol"
        outds.bcsensitivity.attrs["units"] = obs_units + " " + "mol/mol"

        outds.YaprioriBC.attrs["longname"] = "a priori simulated boundary conditions"
        outds.YmodmeanBC.attrs["longname"] = "mean of posterior simulated boundary conditions"
        outds.YmodmedianBC.attrs["longname"] = "median of posterior simulated boundary conditions"
        outds.YmodmodeBC.attrs["longname"] = "mode of posterior simulated boundary conditions"
        outds.Ymod68BC.attrs["longname"] = (
            " 0.68 Bayesian credible interval of posterior simulated boundary conditions"
        )
        outds.Ymod95BC.attrs["longname"] = (
            " 0.95 Bayesian credible interval of posterior simulated boundary conditions"
        )
        outds.bctrace.attrs["longname"] = (
            "trace of unitless scaling factors for boundary condition parameters"
        )
        outds.bcsensitivity.attrs["longname"] = "boundary conditions sensitivity timeseries"

    outds.attrs["Start date"] = start_date
    outds.attrs["End date"] = end_date
    outds.attrs["Latent sampler"] = str(step1)[20:33]
    outds.attrs["Hyper sampler"] = str(step2)[20:33]
    outds.attrs["Burn in"] = str(int(burn))
    outds.attrs["Tuning steps"] = str(int(tune))
    outds.attrs["Number of chains"] = str(int(nchain))
    outds.attrs["Error for each site"] = str(sigma_per_site)
    outds.attrs["Emissions Prior"] = "".join([f"{k},{v}," for k, v in xprior.items()])[:-1]
    outds.attrs["Model error Prior"] = "".join([f"{k},{v}," for k, v in sigprior.items()])[:-1]
    if use_bc:
        outds.attrs["BCs Prior"] = "".join([f"{k},{v}," for k, v in bcprior.items()])[:-1]
    if add_offset:
        outds.attrs["Offset Prior"] = "".join([f"{k},{v}," for k, v in offsetprior.items()])[:-1]
    outds.attrs["Creator"] = getpass.getuser()
    outds.attrs["Date created"] = str(pd.Timestamp("today"))
    outds.attrs["Convergence"] = convergence
    outds.attrs["Repository version"] = code_version()
    outds.attrs["min_model_error"] = (
        min_error  # TODO: remove this once PARIS formatting switches over to using min error data var
    )

    # variables with variable length data types shouldn't be compressed
    # e.g. object ("O") or unicode ("U") type
    do_not_compress = []
    dtype_pat = re.compile(r"[<>=]?[UO]")  # regex for Unicode and Object dtypes
    for dv in outds.data_vars:
        if dtype_pat.match(outds[dv].data.dtype.str):
            do_not_compress.append(dv)

    # setting compression levels for data vars in outds
    comp = dict(zlib=True, complevel=5)
    encoding = {var: comp for var in outds.data_vars if var not in do_not_compress}

    output_filename = define_output_filename(outputpath, species, domain, outputname, start_date, ext=".nc")
    Path(outputpath).mkdir(parents=True, exist_ok=True)
    outds.to_netcdf(output_filename, encoding=encoding, mode="w")

    return outds<|MERGE_RESOLUTION|>--- conflicted
+++ resolved
@@ -284,11 +284,7 @@
 
     coords = _make_coords(Y, Hx, siteindicator, sigma_freq_index, Hbc, sigma_per_site=sigma_per_site, sites=None)
 
-<<<<<<< HEAD
-    if isinstance(min_error, float):
-=======
     if isinstance(min_error, float) or (isinstance(min_error, np.ndarray) and min_error.ndim == 0):
->>>>>>> 21fa2dc9
         min_error = min_error * np.ones_like(Y)
 
 
