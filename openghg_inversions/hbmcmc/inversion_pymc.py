"""Functions for performing MCMC inversion.
PyMC library used for Bayesian modelling.
"""

import re
import getpass
from pathlib import Path

import numpy as np
import pymc as pm
import pandas as pd
import xarray as xr
import pytensor.tensor as pt
import arviz as az
from scipy import stats
from pymc.distributions import continuous
from pytensor.tensor import TensorVariable

from openghg_inversions import convert
from openghg_inversions import utils
from openghg_inversions.hbmcmc.inversionsetup import offset_matrix
from openghg_inversions.hbmcmc.hbmcmc_output import define_output_filename
from openghg_inversions.config.version import code_version


# type alias for prior args
PriorArgs = dict[str, str | float]


def lognormal_mu_sigma(mean: float, stdev: float) -> tuple[float, float]:
    """Return the pymc `mu` and `sigma` parameters that give a log normal distribution
    with the given mean and stdev.

    Args:
        mean: desired mean of log normal
        stdev: desired standard deviation of log normal

    Returns:
        tuple (mu, sigma), where `pymc.LogNormal(mu, sigma)` has the given mean and stdev.

    Formulas for log normal mean and variance:

    mean = exp(mu + 0.5 * sigma ** 2)
    stdev ** 2 = var = exp(2*mu + sigma ** 2) * (exp(sigma ** 2) - 1)

    This gives linear equations for `mu` and `sigma ** 2`:

    mu + 0.5 * sigma ** 2 = log(mean)
    sigma ** 2 = log(1 + (stdev / mean)**2)

    So

    mu = log(mean) - 0.5 * log(1 + (stdev/mean)**2)
    sigma = sqrt(log(1 + (stdev / mean)**2))
    """
    var = np.log(1 + (stdev / mean) ** 2)
    mu = np.log(mean) - 0.5 * var
    sigma = np.sqrt(var)
    return mu, sigma


def parse_prior(name: str, prior_params: PriorArgs, **kwargs) -> TensorVariable:
    """Parses all PyMC continuous distributions:
    https://docs.pymc.io/api/distributions/continuous.html.

    Args:
        name:
          name of variable in the pymc model
        prior_params:
          dict of parameters for the distribution, including 'pdf' for the distribution to use.
          The value of `prior_params["pdf"]` must match the name of a PyMC continuous
          distribution: https://docs.pymc.io/api/distributions/continuous.html
        **kwargs: for instance, `shape` or `dims`
    Returns:
        continuous PyMC distribution

    For example:
    ```
    params = {"pdf": "uniform", "lower": 0.0, "upper": 1.0}
    parse_prior("x", params, shape=(20, 20))
    ```
    will create a 20 x 20 array of uniform random variables.
    Alternatively,
    ```
    params = {"pdf": "uniform", "lower": 0.0, "upper": 1.0}
    parse_prior("x", params, dims="nmeasure"))
    ```
    will create an array of uniform random variables with the same shape
    as the dimension coordinate `nmeasure`. This can be used if `pm.Model`
    is provided with coordinates.

    Note: `parse_prior` must be called inside a `pm.Model` context (i.e. after `with pm.Model()`)
    has an important side-effect of registering the random variable with the model.
    """
    # create dict to lookup continuous PyMC distributions by name, ignoring case
    pdf_dict = {cd.lower(): cd for cd in continuous.__all__}

    params = prior_params.copy()
    pdf = str(params.pop("pdf")).lower()  # str is just for typing...
    try:
        dist = getattr(continuous, pdf_dict[pdf])
    except AttributeError:
        raise ValueError(
            f"The distribution '{pdf}' doesn't appear to be a continuous distribution defined by PyMC."
        )

    return dist(name, **params, **kwargs)


def _make_coords(
    Y: np.ndarray,
    Hx: np.ndarray,
    site_indicator: np.ndarray,
    sigma_freq_indices: np.ndarray,
    Hbc: np.ndarray | None = None,
    sites: list[str] | None = None,
    sigma_per_site: bool = False,
) -> dict:
    result = {
        "nmeasure": np.arange(len(Y)),
        "nx": np.arange(Hx.shape[0]),
        "sites": sites if sites is not None else np.unique(site_indicator),
        "nsigma_time": np.unique(sigma_freq_indices),
        "nsigma_site": np.unique(site_indicator) if sigma_per_site else [0],
    }
    if Hbc is not None:
        result["nbc"] = np.arange(Hbc.shape[0])
    return result


def inferpymc(
    Hx: np.ndarray,
    Y: np.ndarray,
    error: np.ndarray,
    siteindicator: np.ndarray,
    sigma_freq_index: np.ndarray,
    Hbc: np.ndarray | None = None,
    xprior: dict = {"pdf": "normal", "mu": 1.0, "sigma": 1.0},
    bcprior: dict = {"pdf": "normal", "mu": 1.0, "sigma": 1.0},
    sigprior: dict = {"pdf": "uniform", "lower": 0.1, "upper": 3.0},
    nuts_sampler: str = "pymc",
    nit: int = int(2.5e5),
    burn: int = 50000,
    tune: int = int(1.25e5),
    nchain: int = 2,
    sigma_per_site: bool = True,
<<<<<<< HEAD
    offsetprior: dict | None = None,
=======
    offsetprior: dict = {"pdf": "normal", "mu": 0, "sigma": 1},
>>>>>>> 365e0588
    add_offset: bool = False,
    verbose: bool = False,
    min_error: float | None = 0.0,
    use_bc: bool = True,
    reparameterise_log_normal: bool = False,
    pollution_events_from_obs: bool = False,
    no_model_error: bool = False,
) -> dict:
    """Uses PyMC module for Bayesian inference for emissions field, boundary
    conditions and (currently) a single model error value.
    This uses a Normal likelihood but the (hyper)prior PDFs can be selected by user.

    Args:
      Hx:
        Transpose of the sensitivity matrix to map emissions to measurement.
        This is the same as what is given from fp_data[site].H.values, where
        fp_data is the output from e.g. footprint_data_merge, but where it
        has been stacked for all sites.
      Y:
        Measurement vector containing all measurements
      error:
        Measurement error vector, containg a value for each element of Y.
      siteindicator:
        Array of indexing integers that relate each measurement to a site
      sigma_freq_index:
        Array of integer indexes that converts time into periods
      Hbc:
        Same as Hx but for boundary conditions. Only used if use_bc=True.
      xprior:
        Dictionary containing information about the prior PDF for emissions.
        The entry "pdf" is the name of the analytical PDF used, see
        https://docs.pymc.io/api/distributions/continuous.html for PDFs
        built into pymc3, although they may have to be coded into the script.
        The other entries in the dictionary should correspond to the shape
        parameters describing that PDF as the online documentation,
        e.g. N(1,1**2) would be: `xprior={pdf: "normal", "mu": 1.0, "sigma": 1.0}`.
        Note that the standard deviation should be used rather than the
        precision. Currently all variables are considered iid.
      bcprior:
        Same as xprior but for boundary conditions. Only used if use_bc=True.
      sigprior:
        Same as xprior but for model error.
      nuts_sampler:
        nuts_sampler use by pymc.sample. Options are "pymc" and "numpyro"?
      nit:
        number of samples to generate (per chain)
      burn:
        number of samples to discard (or "burn") from the beginning of each chain
      tune:
        number of tuning steps used by sampler
      nchain:
        number of chains use by sampler. You should use at least 2 chains for the convergence checks
        to work; four chains is better. Chains run in parallel, so the number of chains doesn't affect
        running time, provided the number of threads available is at least the number of chains.
      sigma_per_site (bool):
        Whether a model sigma value will be calculated for each site independantly (True) or all sites together (False).
        Default: True
      offsetprior (dict):
        Same as above but for bias offset. Only used is addoffset=True.
      add_offset (bool):
        Add an offset (intercept) to all sites but the first in the site list. Default False.
      verbose:
        When True, prints progress bar
      min_error:
        Minimum error to use during inversion. Only used if no_model_error is False.
      save_trace:
        Path where to save the trace. If None, the trace is not saved.
        Default None.
      use_bc:
        When True, use and infer boundary conditions.
      reparameterise_log_normal:
        If there are many divergences when using a log normal prior, setting this to True might help. It samples from a normal prior, then puts the normal samples through a function that converts them to log normal samples; this changes the space the sampler needs to explore.
      pollution_events_from_obs:
        When True, calculate the pollution events from obs; when false pollution events are set
        to the modeled concentration.
      no_model_error:
        When True, only use observation error in likelihood function (omitting min. model error
        and model error from scaling pollution events.)

    Returns:
      Dictionary containing:
        xouts (array):
          MCMC chain for emissions scaling factors for each basis function.
        sigouts (array):
          MCMC chain for model error.
        Ytrace (array):
          MCMC chain for modelled obs..
        OFFSETtrace (array):
          MCMC chain for the offset.
        convergence (str):
          Passed/Failed convergence test as to whether mutliple chains
          have a Gelman-Rubin diagnostic value <1.05
        step1 (str):
          Type of MCMC sampler for emissions and boundary condition updates.
          Currently it's hardwired to NUTS (probably wouldn't change this
          unless you're doing something obscure).
        step2 (str):
          Type of MCMC sampler for model error updates.
          Currently it's hardwired to a slice sampler. This parameter is low
          dimensional and quite simple with a slice sampler, although could
          easily be changed.
        bcouts (array):
          MCMC chain for boundary condition scaling factors. Only if use_bc is True.
        YBCtrace (array):
          MCMC chain for modelled boundary condition Only if use_bc is True.

    TO DO:
       - Allow non-iid variables
    """
    if use_bc and Hbc is None:
        raise ValueError("If `use_bc` is True, then `Hbc` must be provided.")

    burn = int(burn)

    hx = Hx.T
    nx = hx.shape[1]

    if use_bc:
        hbc = Hbc.T
        nbc = hbc.shape[1]

    ny = len(Y)

    nit = int(nit)

    # convert siteindicator into a site indexer
    if sigma_per_site:
        sites = siteindicator.astype(int)
        nsites = np.amax(sites) + 1
    else:
        sites = np.zeros_like(siteindicator).astype(int)
        nsites = 1
    nsigmas = np.amax(sigma_freq_index) + 1

    if add_offset:
        B = offset_matrix(siteindicator)

<<<<<<< HEAD
    with pm.Model() as model:
=======
    coords = _make_coords(Y, Hx, siteindicator, sigma_freq_index, Hbc, sigma_per_site=sigma_per_site, sites=None)

    with pm.Model(coords=coords) as model:
>>>>>>> 365e0588
        step1_vars = []

        if reparameterise_log_normal and xprior["pdf"] == "lognormal":
            x0 = pm.Normal("x0", 0, 1, dims="nx")
            x = pm.Deterministic("x", pt.exp(xprior["mu"] + xprior["sigma"] * x0))
            step1_vars.append(x0)
        else:
            x = parse_prior("x", xprior, dims="nx")
            step1_vars.append(x)

        if use_bc:
            if reparameterise_log_normal and bcprior["pdf"] == "lognormal":
                bc0 = pm.Normal("bc0", 0, 1, dims="nbc")
                bc = pm.Deterministic("bc", pt.exp(bcprior["mu"] + bcprior["sigma"] * bc0))
                step1_vars.append(bc0)
            else:
                bc = parse_prior("bc", bcprior, dims="nbc")
                step1_vars.append(bc)

        sigma = parse_prior("sigma", sigprior, dims=("nsigma_site", "nsigma_time"))

        mu = pm.Deterministic("mu", pt.dot(hx, x), dims="nmeasure")

        if use_bc:
            mu_bc = pm.Deterministic("mu_bc", pt.dot(hbc, bc), dims="nmeasure")
            mu += mu_bc

        if add_offset:
<<<<<<< HEAD
            if offsetprior is None:
                offsetprior = {"pdf": "normal", "mu": 0.0, "sigma": 1.0}
            offset = parse_prior("offset", offsetprior, shape=int(nsites - 1))
            offset_vec = pt.concatenate((np.array([0]), offset), axis=0)
            mu += pt.dot(B, offset_vec)
=======
            offset0 = parse_prior("offset0", offsetprior, shape=int(nsites - 1))
            offset_vec = pt.concatenate((np.array([0]), offset0), axis=0)
            offset = pm.Deterministic("offset", pt.dot(B, offset_vec), dims="nmeasure")
            mu += offset
>>>>>>> 365e0588

        if pollution_events_from_obs is True:
            if use_bc is True:
                pollution_event = np.abs(Y - pt.dot(hbc, bc))
            else:
                pollution_event = np.abs(Y) + 1e-6 * np.mean(Y)  # small non-zero term to prevent NaNs
        else:
            pollution_event = np.abs(pt.dot(hx, x))

        pollution_event_scaled_error = pollution_event * sigma[sites, sigma_freq_index]

        if no_model_error is True:
            # need some small non-zero value to avoid sampling problems
            mean_obs = np.nanmean(Y)
            small_amount = 1e-12 * mean_obs
            eps = pt.maximum(pt.abs(error), small_amount)  # type: ignore
        else:
            eps = pt.maximum(pt.sqrt(error**2 + pollution_event_scaled_error**2), min_error)  # type: ignore

        epsilon = pm.Deterministic("epsilon", eps, dims="nmeasure")

        pm.Normal("y", mu=mu, sigma=epsilon, observed=Y, dims="nmeasure")

        step1 = pm.NUTS(vars=step1_vars)
        step2 = pm.Slice(vars=[sigma])
        step = [step1, step2] if nuts_sampler == "pymc" else None
        trace = pm.sample(
            nit,
            tune=int(tune),
            chains=nchain,
            step=step,
            progressbar=verbose,
            cores=nchain,
            nuts_sampler=nuts_sampler,
        )

    posterior_burned = trace.posterior.isel(chain=0, draw=slice(burn, nit))

    xouts = posterior_burned.x

    if use_bc:
        bcouts = posterior_burned.bc

    sigouts = posterior_burned.sigma

    # Check for convergence
    gelrub = pm.rhat(trace)["x"].max()
    if gelrub > 1.05:
        print("Failed Gelman-Rubin at 1.05")
        convergence = "Failed"
    else:
        convergence = "Passed"

    if nuts_sampler != "pymc":
        divergences = np.sum(trace.sample_stats.diverging).values
        if divergences > 0:
            print(f"There were {divergences} divergences. Try increasing target accept or reparameterise.")

    if add_offset:
        OFFtrace = posterior_burned.offset
    else:
<<<<<<< HEAD
        offset_outs = xouts * 0
        OFFtrace = np.zeros((nit - burn, ny))
=======
        OFFtrace = xr.zeros_like(posterior_burned.mu)
>>>>>>> 365e0588

    if use_bc:
        YBCtrace = posterior_burned.mu_bc + OFFtrace
        Ytrace = posterior_burned.mu + YBCtrace
    else:
        Ytrace = posterior_burned.mu + OFFtrace

    result = {
        "xouts": xouts,
        "sigouts": sigouts,
        "Ytrace": Ytrace.values.T,
        "OFFSETtrace": OFFtrace.values.T,
        "convergence": convergence,
        "step1": step1,
        "step2": step2,
        "model": model,
<<<<<<< HEAD
=======
        "trace": trace,
>>>>>>> 365e0588
    }

    if use_bc:
        result["bcouts"] = bcouts
        result["YBCtrace"] = YBCtrace.values.T

    return result


def inferpymc_postprocessouts(
    xouts: np.ndarray,
    sigouts: np.ndarray,
    convergence: str,
    Hx: np.ndarray,
    Y: np.ndarray,
    error: np.ndarray,
    Ytrace: np.ndarray,
    OFFSETtrace: np.ndarray,
    step1: str,
    step2: str,
    xprior: dict,
    sigprior: dict,
    offsetprior: dict | None,
    Ytime: np.ndarray,
    siteindicator: np.ndarray,
    sigma_freq_index: np.ndarray,
    domain: str,
    species: str,
    sites: list,
    start_date: str,
    end_date: str,
    outputname: str,
    outputpath: str,
    country_unit_prefix: str | None,
    burn: int,
    tune: int,
    nchain: int,
    sigma_per_site: bool,
    emissions_name: str,
    bcprior: dict | None = None,
    YBCtrace: np.ndarray | None = None,
    bcouts: np.ndarray | None = None,
    Hbc: np.ndarray | None = None,
    obs_repeatability: np.ndarray | None = None,
    obs_variability: np.ndarray | None = None,
    fp_data: dict | None = None,
    country_file: str | None = None,
    add_offset: bool = False,
    rerun_file: xr.Dataset | None = None,
    use_bc: bool = False,
    min_error: float | np.ndarray = 0.0,
) -> xr.Dataset:
    r"""Takes the output from inferpymc function, along with some other input
    information, calculates statistics on them and places it all in a dataset.
    Also calculates statistics on posterior emissions for the countries in
    the inversion domain and saves all in netcdf.

    Note that the uncertainties are defined by the highest posterior
    density (HPD) region and NOT percentiles (as the tdMCMC code).
    The HPD region is defined, for probability content (1-a), as:
        1) P(x \in R | y) = (1-a)
        2) for x1 \in R and x2 \notin R, P(x1|y)>=P(x2|y)

    Args:
      xouts:
        MCMC chain for emissions scaling factors for each basis function.
      sigouts:
        MCMC chain for model error.
      convergence:
        Passed/Failed convergence test as to whether mutliple chains
        have a Gelman-Rubin diagnostic value <1.05
      Hx:
        Transpose of the sensitivity matrix to map emissions to measurement.
        This is the same as what is given from fp_data[site].H.values, where
        fp_data is the output from e.g. footprint_data_merge, but where it
        has been stacked for all sites.
      Y:
        Measurement vector containing all measurements
      error:
        Measurement error vector, containg a value for each element of Y.
      Ytrace:
        Trace of modelled y values calculated from mcmc outputs and H matrices
      OFFSETtrace:
        Trace from offsets (if used).
      step1:
        Type of MCMC sampler for emissions and boundary condition updates.
      step2:
        Type of MCMC sampler for model error updates.
      xprior:
        Dictionary containing information about the prior PDF for emissions.
        The entry "pdf" is the name of the analytical PDF used, see
        https://docs.pymc.io/api/distributions/continuous.html for PDFs
        built into pymc3, although they may have to be coded into the script.
        The other entries in the dictionary should correspond to the shape
        parameters describing that PDF as the online documentation,
        e.g. N(1,1**2) would be: xprior={pdf:"normal", "mu":1, "sigma":1}.
        Note that the standard deviation should be used rather than the
        precision. Currently all variables are considered iid.
      sigprior:
        Same as xprior but for model error.
      offsetprior:
        Same as xprior but for bias offset. Only used is add_offset=True.
      Ytime:
        Time stamp of measurements as used by the inversion.
      siteindicator:
        Numerical indicator of which site the measurements belong to,
        same length at Y.
      sigma_freq_index:
        Array of integer indexes that converts time into periods
      domain:
        Inversion spatial domain.
      species:
        Species of interest
      sites:
        List of sites in inversion
      start_date:
        Start time of inversion "YYYY-mm-dd"
      end_date:
        End time of inversion "YYYY-mm-dd"
      outputname:
        Unique identifier for output/run name.
      outputpath:
        Path to where output should be saved.
      country_unit_prefix:
        A prefix for scaling the country emissions. Current options are:
        'T' will scale to Tg, 'G' to Gg, 'M' to Mg, 'P' to Pg.
        To add additional options add to acrg_convert.prefix
        Default is none and no scaling will be applied (output in g).
      burn:
        Number of iterations burned in MCMC
      tune:
        Number of iterations used to tune step size
      nchain:
        Number of independent chains run
      sigma_per_site:
        Whether a model sigma value will be calculated for each site independantly (True)
        or all sites together (False).
      emissions_name:
        List with "source" values as used when adding emissions data to the OpenGHG object store.
      bcprior:
        Same as xrpior but for boundary conditions.
      YBCtrace:
        Trace of modelled boundary condition values calculated from mcmc outputs and Hbc matrices
      bcouts:
        MCMC chain for boundary condition scaling factors.
      Hbc:
        Same as Hx but for boundary conditions
      obs_repeatability:
        Instrument error
      obs_variability:
        Error from resampling observations
      fp_data:
        Output from footprints_data_merge + sensitivies
      country_file:
        Path of country definition file
      add_offset:
        Add an offset (intercept) to all sites but the first in the site list. Default False.
      rerun_file (xarray dataset, optional):
        An xarray dataset containing the ncdf output from a previous run of the MCMC code.
      use_bc:
        When True, use and infer boundary conditions.
      min_error:
        Minimum error to use during inversion. Only used if no_model_error is False.

    Returns:
        xarray dataset containing results from inversion

    TO DO:
        - Look at compressability options for netcdf output
        - I'm sure the number of inputs can be cut down or found elsewhere.
        - Currently it can only work out the country total emissions if
          the a priori emissions are constant over the inversion period
          or else monthly (and inversion is for less than one calendar year).
    """
    print("Post-processing output")

    # Get parameters for output file
    nit = xouts.shape[0]
    nx = Hx.shape[0]
    ny = len(Y)

    if use_bc:
        nbc = Hbc.shape[0]
        nBC = np.arange(nbc)

    nui = np.arange(2)
    steps = np.arange(nit)
    nmeasure = np.arange(ny)
    nparam = np.arange(nx)

    # OFFSET HYPERPARAMETER
    YmodmuOFF = np.mean(OFFSETtrace, axis=1)  # mean
    YmodmedOFF = np.median(OFFSETtrace, axis=1)  # median
    YmodmodeOFF = np.zeros(shape=OFFSETtrace.shape[0])  # mode

    for i in range(0, OFFSETtrace.shape[0]):
        # if sufficient no. of iterations use a KDE to calculate mode
        # else, mean value used in lieu
        if np.nanmax(OFFSETtrace[i, :]) > np.nanmin(OFFSETtrace[i, :]):
            xes_off = np.linspace(np.nanmin(OFFSETtrace[i, :]), np.nanmax(OFFSETtrace[i, :]), 200)
            kde = stats.gaussian_kde(OFFSETtrace[i, :]).evaluate(xes_off)
            YmodmodeOFF[i] = xes_off[kde.argmax()]
        else:
            YmodmodeOFF[i] = np.mean(OFFSETtrace[i, :])

    Ymod95OFF = az.hdi(OFFSETtrace.T, 0.95)
    Ymod68OFF = az.hdi(OFFSETtrace.T, 0.68)

    # Y-BC HYPERPARAMETER
    if use_bc:
        YmodmuBC = np.mean(YBCtrace, axis=1)
        YmodmedBC = np.median(YBCtrace, axis=1)
        YmodmodeBC = np.zeros(shape=YBCtrace.shape[0])

        for i in range(0, YBCtrace.shape[0]):
            # if sufficient no. of iterations use a KDE to calculate mode
            # else, mean value used in lieu
            if np.nanmax(YBCtrace[i, :]) > np.nanmin(YBCtrace[i, :]):
                xes_bc = np.linspace(np.nanmin(YBCtrace[i, :]), np.nanmax(YBCtrace[i, :]), 200)
                kde = stats.gaussian_kde(YBCtrace[i, :]).evaluate(xes_bc)
                YmodmodeBC[i] = xes_bc[kde.argmax()]
            else:
                YmodmodeBC[i] = np.mean(YBCtrace[i, :])

        Ymod95BC = az.hdi(YBCtrace.T, 0.95)
        Ymod68BC = az.hdi(YBCtrace.T, 0.68)
        YaprioriBC = np.sum(Hbc, axis=0)

    # Y-VALUES HYPERPARAMETER (XOUTS * H)
    Ymodmu = np.mean(Ytrace, axis=1)
    Ymodmed = np.median(Ytrace, axis=1)
    Ymodmode = np.zeros(shape=Ytrace.shape[0])

    for i in range(0, Ytrace.shape[0]):
        # if sufficient no. of iterations use a KDE to calculate mode
        # else, mean value used in lieu
        if np.nanmax(Ytrace[i, :]) > np.nanmin(Ytrace[i, :]):
            xes = np.arange(np.nanmin(Ytrace[i, :]), np.nanmax(Ytrace[i, :]), 0.5)
            kde = stats.gaussian_kde(Ytrace[i, :]).evaluate(xes)
            Ymodmode[i] = xes[kde.argmax()]
        else:
            Ymodmode[i] = np.mean(Ytrace[i, :])

    Ymod95 = az.hdi(Ytrace.T, 0.95)
    Ymod68 = az.hdi(Ytrace.T, 0.68)

    if use_bc:
        Yapriori = np.sum(Hx.T, axis=1) + np.sum(Hbc.T, axis=1)
    else:
        Yapriori = np.sum(Hx.T, axis=1)

    sitenum = np.arange(len(sites))

    if fp_data is None and rerun_file is not None:
        lon = rerun_file.lon.values
        lat = rerun_file.lat.values
        site_lat = rerun_file.sitelats.values
        site_lon = rerun_file.sitelons.values
        bfds = rerun_file.basisfunctions
    else:
        lon = fp_data[sites[0]].lon.values
        lat = fp_data[sites[0]].lat.values
        site_lat = np.zeros(len(sites))
        site_lon = np.zeros(len(sites))
        for si, site in enumerate(sites):
            site_lat[si] = fp_data[site].release_lat.values[0]
            site_lon[si] = fp_data[site].release_lon.values[0]
        bfds = fp_data[".basis"]

    # Calculate mean  and mode posterior scale map and flux field
    scalemap_mu = np.zeros_like(bfds.values)
    scalemap_mode = np.zeros_like(bfds.values)

    for npm in nparam:
        scalemap_mu[bfds.values == (npm + 1)] = np.mean(xouts[:, npm])
        if np.nanmax(xouts[:, npm]) > np.nanmin(xouts[:, npm]):
            xes = np.arange(np.nanmin(xouts[:, npm]), np.nanmax(xouts[:, npm]), 0.01)
            kde = stats.gaussian_kde(xouts[:, npm]).evaluate(xes)
            scalemap_mode[bfds.values == (npm + 1)] = xes[kde.argmax()]
        else:
            scalemap_mode[bfds.values == (npm + 1)] = np.mean(xouts[:, npm])

    if rerun_file is not None:
        flux_array_all = np.expand_dims(rerun_file.fluxapriori.values, 2)
    elif emissions_name is None:
        raise ValueError("Emissions name not provided.")
    else:
        emds = fp_data[".flux"][emissions_name[0]]
        flux_array_all = emds.data.flux.values

    # HACK: assume that smallest flux dim is time, then re-order flux so that
    # time is the last coordinate
    flux_dim_shape = flux_array_all.shape
    flux_dim_positions = range(len(flux_dim_shape))
    smallest_dim_position = min(list(zip(flux_dim_positions, flux_dim_shape)), key=(lambda x: x[1]))[0]

    flux_array_all = np.moveaxis(flux_array_all, smallest_dim_position, -1)
    # end HACK

    if flux_array_all.shape[2] == 1:
        print("\nAssuming flux prior is annual and extracting first index of flux array.")
        apriori_flux = flux_array_all[:, :, 0]
    else:
        print("\nAssuming flux prior is monthly.")
        print(f"Extracting weighted average flux prior from {start_date} to {end_date}")
        allmonths = pd.date_range(start_date, end_date).month[:-1].values
        allmonths -= 1  # to align with zero indexed array

        apriori_flux = np.zeros_like(flux_array_all[:, :, 0])

        # calculate the weighted average flux across the whole inversion period
        for m in np.unique(allmonths):
            apriori_flux += flux_array_all[:, :, m] * np.sum(allmonths == m) / len(allmonths)

    flux = scalemap_mode * apriori_flux

    # Basis functions to save
    bfarray = bfds.values - 1

    # Calculate country totals
    area = utils.areagrid(lat, lon)
    if not rerun_file:
        c_object = utils.get_country(domain, country_file=country_file)
        cntryds = xr.Dataset(
            {"country": (["lat", "lon"], c_object.country), "name": (["ncountries"], c_object.name)},
            coords={"lat": (c_object.lat), "lon": (c_object.lon)},
        )
        cntrynames = cntryds.name.values
        cntrygrid = cntryds.country.values
    else:
        cntrynames = rerun_file.countrynames.values
        cntrygrid = rerun_file.countrydefinition.values

    cntrymean = np.zeros(len(cntrynames))
    cntrymedian = np.zeros(len(cntrynames))
    cntrymode = np.zeros(len(cntrynames))
    cntry68 = np.zeros((len(cntrynames), len(nui)))
    cntry95 = np.zeros((len(cntrynames), len(nui)))
    cntrysd = np.zeros(len(cntrynames))
    cntryprior = np.zeros(len(cntrynames))
    molarmass = convert.molar_mass(species)

    unit_factor = convert.prefix(country_unit_prefix)
    if country_unit_prefix is None:
        country_unit_prefix = ""
    country_units = country_unit_prefix + "g"
    if rerun_file is not None:
        obs_units = rerun_file.Yobs.attrs["units"].split(" ")[0]
    else:
        obs_units = str(fp_data[".units"])

    for ci, cntry in enumerate(cntrynames):
        cntrytottrace = np.zeros(len(steps))
        cntrytotprior = 0
        for bf in range(int(np.max(bfarray)) + 1):
            bothinds = np.logical_and(cntrygrid == ci, bfarray == bf)
            cntrytottrace += (
                np.sum(area[bothinds].ravel() * apriori_flux[bothinds].ravel() * 3600 * 24 * 365 * molarmass)
                * xouts[:, bf]
                / unit_factor
            )
            cntrytotprior += (
                np.sum(area[bothinds].ravel() * apriori_flux[bothinds].ravel() * 3600 * 24 * 365 * molarmass)
                / unit_factor
            )
        cntrymean[ci] = np.mean(cntrytottrace)
        cntrymedian[ci] = np.median(cntrytottrace)

        if np.nanmax(cntrytottrace) > np.nanmin(cntrytottrace):
            xes = np.linspace(np.nanmin(cntrytottrace), np.nanmax(cntrytottrace), 200)
            kde = stats.gaussian_kde(cntrytottrace).evaluate(xes)
            cntrymode[ci] = xes[kde.argmax()]
        else:
            cntrymode[ci] = np.mean(cntrytottrace)

        cntrysd[ci] = np.std(cntrytottrace)
        cntry68[ci, :] = az.hdi(cntrytottrace.values, 0.68)
        cntry95[ci, :] = az.hdi(cntrytottrace.values, 0.95)
        cntryprior[ci] = cntrytotprior

    # make min. model error variable
    if isinstance(min_error, float) or (isinstance(min_error, np.ndarray) and min_error.ndim == 0):
        min_error = min_error * np.ones_like(Y)

    # Make output netcdf file
    data_vars = {
        "Yobs": (["nmeasure"], Y),
        "Yerror": (["nmeasure"], error),
        "Yerror_repeatability": (["nmeasure"], obs_repeatability),
        "Yerror_variability": (["nmeasure"], obs_variability),
        "min_model_error": (["nmeasure"], min_error),
        "Ytime": (["nmeasure"], Ytime),
        "Yapriori": (["nmeasure"], Yapriori),
        "Ymodmean": (["nmeasure"], Ymodmu),
        "Ymodmedian": (["nmeasure"], Ymodmed),
        "Ymodmode": (["nmeasure"], Ymodmode),
        "Ymod95": (["nmeasure", "nUI"], Ymod95),
        "Ymod68": (["nmeasure", "nUI"], Ymod68),
        "Yoffmean": (["nmeasure"], YmodmuOFF),
        "Yoffmedian": (["nmeasure"], YmodmedOFF),
        "Yoffmode": (["nmeasure"], YmodmodeOFF),
        "Yoff68": (["nmeasure", "nUI"], Ymod68OFF),
        "Yoff95": (["nmeasure", "nUI"], Ymod95OFF),
        "xtrace": (["steps", "nparam"], xouts.values),
        "sigtrace": (["steps", "nsigma_site", "nsigma_time"], sigouts.values),
        "siteindicator": (["nmeasure"], siteindicator),
        "sigmafreqindex": (["nmeasure"], sigma_freq_index),
        "sitenames": (["nsite"], sites),
        "sitelons": (["nsite"], site_lon),
        "sitelats": (["nsite"], site_lat),
        "fluxapriori": (["lat", "lon"], apriori_flux),
        "fluxmode": (["lat", "lon"], flux),
        "scalingmean": (["lat", "lon"], scalemap_mu),
        "scalingmode": (["lat", "lon"], scalemap_mode),
        "basisfunctions": (["lat", "lon"], bfarray),
        "countrymean": (["countrynames"], cntrymean),
        "countrymedian": (["countrynames"], cntrymedian),
        "countrymode": (["countrynames"], cntrymode),
        "countrysd": (["countrynames"], cntrysd),
        "country68": (["countrynames", "nUI"], cntry68),
        "country95": (["countrynames", "nUI"], cntry95),
        "countryapriori": (["countrynames"], cntryprior),
        "countrydefinition": (["lat", "lon"], cntrygrid),
        "xsensitivity": (["nmeasure", "nparam"], Hx.T),
    }

    coords = {
        "stepnum": (["steps"], steps),
        "paramnum": (["nlatent"], nparam),
        "measurenum": (["nmeasure"], nmeasure),
        "UInum": (["nUI"], nui),
        "nsites": (["nsite"], sitenum),
        "nsigma_time": (["nsigma_time"], np.unique(sigma_freq_index)),
        "nsigma_site": (["nsigma_site"], np.arange(sigouts.shape[1]).astype(int)),
        "lat": (["lat"], lat),
        "lon": (["lon"], lon),
        "countrynames": (["countrynames"], cntrynames),
    }

    if use_bc:
        data_vars.update({
            "YaprioriBC": (["nmeasure"], YaprioriBC),
            "YmodmeanBC": (["nmeasure"], YmodmuBC),
            "YmodmedianBC": (["nmeasure"], YmodmedBC),
            "YmodmodeBC": (["nmeasure"], YmodmodeBC),
            "Ymod95BC": (["nmeasure", "nUI"], Ymod95BC),
            "Ymod68BC": (["nmeasure", "nUI"], Ymod68BC),
            "bctrace": (["steps", "nBC"], bcouts.values),
            "bcsensitivity": (["nmeasure", "nBC"], Hbc.T),
        })
        coords["numBC"] = (["nBC"], nBC)

    outds = xr.Dataset(data_vars, coords=coords)

    outds.fluxmode.attrs["units"] = "mol/m2/s"
    outds.fluxapriori.attrs["units"] = "mol/m2/s"
    outds.Yobs.attrs["units"] = obs_units + " " + "mol/mol"
    outds.Yerror.attrs["units"] = obs_units + " " + "mol/mol"
    outds.Yerror_repeatability.attrs["units"] = obs_units + " " + "mol/mol"
    outds.Yerror_variability.attrs["units"] = obs_units + " " + "mol/mol"
    outds.min_model_error.attrs["units"] = obs_units + " " + "mol/mol"
    outds.Yapriori.attrs["units"] = obs_units + " " + "mol/mol"
    outds.Ymodmean.attrs["units"] = obs_units + " " + "mol/mol"
    outds.Ymodmedian.attrs["units"] = obs_units + " " + "mol/mol"
    outds.Ymodmode.attrs["units"] = obs_units + " " + "mol/mol"
    outds.Ymod95.attrs["units"] = obs_units + " " + "mol/mol"
    outds.Ymod68.attrs["units"] = obs_units + " " + "mol/mol"
    outds.Yoffmean.attrs["units"] = obs_units + " " + "mol/mol"
    outds.Yoffmedian.attrs["units"] = obs_units + " " + "mol/mol"
    outds.Yoffmode.attrs["units"] = obs_units + " " + "mol/mol"
    outds.Yoff95.attrs["units"] = obs_units + " " + "mol/mol"
    outds.Yoff68.attrs["units"] = obs_units + " " + "mol/mol"
    outds.countrymean.attrs["units"] = country_units
    outds.countrymedian.attrs["units"] = country_units
    outds.countrymode.attrs["units"] = country_units
    outds.country68.attrs["units"] = country_units
    outds.country95.attrs["units"] = country_units
    outds.countrysd.attrs["units"] = country_units
    outds.countryapriori.attrs["units"] = country_units
    outds.xsensitivity.attrs["units"] = obs_units + " " + "mol/mol"
    outds.sigtrace.attrs["units"] = obs_units + " " + "mol/mol"

    outds.Yobs.attrs["longname"] = "observations"
    outds.Yerror.attrs["longname"] = "measurement error"
    outds.min_model_error.attrs["longname"] = "minimum model error"
    outds.Ytime.attrs["longname"] = "time of measurements"
    outds.Yapriori.attrs["longname"] = "a priori simulated measurements"
    outds.Ymodmean.attrs["longname"] = "mean of posterior simulated measurements"
    outds.Ymodmedian.attrs["longname"] = "median of posterior simulated measurements"
    outds.Ymodmode.attrs["longname"] = "mode of posterior simulated measurements"
    outds.Ymod68.attrs["longname"] = " 0.68 Bayesian credible interval of posterior simulated measurements"
    outds.Ymod95.attrs["longname"] = " 0.95 Bayesian credible interval of posterior simulated measurements"
    outds.Yoffmean.attrs["longname"] = "mean of posterior simulated offset between measurements"
    outds.Yoffmedian.attrs["longname"] = "median of posterior simulated offset between measurements"
    outds.Yoffmode.attrs["longname"] = "mode of posterior simulated offset between measurements"
    outds.Yoff68.attrs["longname"] = (
        " 0.68 Bayesian credible interval of posterior simulated offset between measurements"
    )
    outds.Yoff95.attrs["longname"] = (
        " 0.95 Bayesian credible interval of posterior simulated offset between measurements"
    )
    outds.xtrace.attrs["longname"] = "trace of unitless scaling factors for emissions parameters"
    outds.sigtrace.attrs["longname"] = "trace of model error parameters"
    outds.siteindicator.attrs["longname"] = "index of site of measurement corresponding to sitenames"
    outds.sigmafreqindex.attrs["longname"] = "perdiod over which the model error is estimated"
    outds.sitenames.attrs["longname"] = "site names"
    outds.sitelons.attrs["longname"] = "site longitudes corresponding to site names"
    outds.sitelats.attrs["longname"] = "site latitudes corresponding to site names"
    outds.fluxapriori.attrs["longname"] = "mean a priori flux over period"
    outds.fluxmode.attrs["longname"] = "mode posterior flux over period"
    outds.scalingmean.attrs["longname"] = "mean scaling factor field over period"
    outds.scalingmode.attrs["longname"] = "mode scaling factor field over period"
    outds.basisfunctions.attrs["longname"] = "basis function field"
    outds.countrymean.attrs["longname"] = "mean of ocean and country totals"
    outds.countrymedian.attrs["longname"] = "median of ocean and country totals"
    outds.countrymode.attrs["longname"] = "mode of ocean and country totals"
    outds.country68.attrs["longname"] = "0.68 Bayesian credible interval of ocean and country totals"
    outds.country95.attrs["longname"] = "0.95 Bayesian credible interval of ocean and country totals"
    outds.countrysd.attrs["longname"] = "standard deviation of ocean and country totals"
    outds.countryapriori.attrs["longname"] = "prior mean of ocean and country totals"
    outds.countrydefinition.attrs["longname"] = "grid definition of countries"
    outds.xsensitivity.attrs["longname"] = "emissions sensitivity timeseries"

    if use_bc:
        outds.YmodmeanBC.attrs["units"] = obs_units + " " + "mol/mol"
        outds.YmodmedianBC.attrs["units"] = obs_units + " " + "mol/mol"
        outds.YmodmodeBC.attrs["units"] = obs_units + " " + "mol/mol"
        outds.Ymod95BC.attrs["units"] = obs_units + " " + "mol/mol"
        outds.Ymod68BC.attrs["units"] = obs_units + " " + "mol/mol"
        outds.YaprioriBC.attrs["units"] = obs_units + " " + "mol/mol"
        outds.bcsensitivity.attrs["units"] = obs_units + " " + "mol/mol"

        outds.YaprioriBC.attrs["longname"] = "a priori simulated boundary conditions"
        outds.YmodmeanBC.attrs["longname"] = "mean of posterior simulated boundary conditions"
        outds.YmodmedianBC.attrs["longname"] = "median of posterior simulated boundary conditions"
        outds.YmodmodeBC.attrs["longname"] = "mode of posterior simulated boundary conditions"
        outds.Ymod68BC.attrs["longname"] = (
            " 0.68 Bayesian credible interval of posterior simulated boundary conditions"
        )
        outds.Ymod95BC.attrs["longname"] = (
            " 0.95 Bayesian credible interval of posterior simulated boundary conditions"
        )
        outds.bctrace.attrs["longname"] = (
            "trace of unitless scaling factors for boundary condition parameters"
        )
        outds.bcsensitivity.attrs["longname"] = "boundary conditions sensitivity timeseries"

    outds.attrs["Start date"] = start_date
    outds.attrs["End date"] = end_date
    outds.attrs["Latent sampler"] = str(step1)[20:33]
    outds.attrs["Hyper sampler"] = str(step2)[20:33]
    outds.attrs["Burn in"] = str(int(burn))
    outds.attrs["Tuning steps"] = str(int(tune))
    outds.attrs["Number of chains"] = str(int(nchain))
    outds.attrs["Error for each site"] = str(sigma_per_site)
    outds.attrs["Emissions Prior"] = "".join([f"{k},{v}," for k, v in xprior.items()])[:-1]
    outds.attrs["Model error Prior"] = "".join([f"{k},{v}," for k, v in sigprior.items()])[:-1]
    if use_bc:
        outds.attrs["BCs Prior"] = "".join([f"{k},{v}," for k, v in bcprior.items()])[:-1]
    if add_offset:
        outds.attrs["Offset Prior"] = "".join([f"{k},{v}," for k, v in offsetprior.items()])[:-1]
    outds.attrs["Creator"] = getpass.getuser()
    outds.attrs["Date created"] = str(pd.Timestamp("today"))
    outds.attrs["Convergence"] = convergence
    outds.attrs["Repository version"] = code_version()
    outds.attrs["min_model_error"] = (
        min_error  # TODO: remove this once PARIS formatting switches over to using min error data var
    )

    # variables with variable length data types shouldn't be compressed
    # e.g. object ("O") or unicode ("U") type
    do_not_compress = []
    dtype_pat = re.compile(r"[<>=]?[UO]")  # regex for Unicode and Object dtypes
    for dv in outds.data_vars:
        if dtype_pat.match(outds[dv].data.dtype.str):
            do_not_compress.append(dv)

    # setting compression levels for data vars in outds
    comp = dict(zlib=True, complevel=5)
    encoding = {var: comp for var in outds.data_vars if var not in do_not_compress}

    output_filename = define_output_filename(outputpath, species, domain, outputname, start_date, ext=".nc")
    Path(outputpath).mkdir(parents=True, exist_ok=True)
    outds.to_netcdf(output_filename, encoding=encoding, mode="w")

    return outds<|MERGE_RESOLUTION|>--- conflicted
+++ resolved
@@ -144,11 +144,7 @@
     tune: int = int(1.25e5),
     nchain: int = 2,
     sigma_per_site: bool = True,
-<<<<<<< HEAD
-    offsetprior: dict | None = None,
-=======
     offsetprior: dict = {"pdf": "normal", "mu": 0, "sigma": 1},
->>>>>>> 365e0588
     add_offset: bool = False,
     verbose: bool = False,
     min_error: float | None = 0.0,
@@ -286,13 +282,9 @@
     if add_offset:
         B = offset_matrix(siteindicator)
 
-<<<<<<< HEAD
-    with pm.Model() as model:
-=======
     coords = _make_coords(Y, Hx, siteindicator, sigma_freq_index, Hbc, sigma_per_site=sigma_per_site, sites=None)
 
     with pm.Model(coords=coords) as model:
->>>>>>> 365e0588
         step1_vars = []
 
         if reparameterise_log_normal and xprior["pdf"] == "lognormal":
@@ -321,18 +313,10 @@
             mu += mu_bc
 
         if add_offset:
-<<<<<<< HEAD
-            if offsetprior is None:
-                offsetprior = {"pdf": "normal", "mu": 0.0, "sigma": 1.0}
-            offset = parse_prior("offset", offsetprior, shape=int(nsites - 1))
-            offset_vec = pt.concatenate((np.array([0]), offset), axis=0)
-            mu += pt.dot(B, offset_vec)
-=======
             offset0 = parse_prior("offset0", offsetprior, shape=int(nsites - 1))
             offset_vec = pt.concatenate((np.array([0]), offset0), axis=0)
             offset = pm.Deterministic("offset", pt.dot(B, offset_vec), dims="nmeasure")
             mu += offset
->>>>>>> 365e0588
 
         if pollution_events_from_obs is True:
             if use_bc is True:
@@ -394,12 +378,7 @@
     if add_offset:
         OFFtrace = posterior_burned.offset
     else:
-<<<<<<< HEAD
-        offset_outs = xouts * 0
-        OFFtrace = np.zeros((nit - burn, ny))
-=======
         OFFtrace = xr.zeros_like(posterior_burned.mu)
->>>>>>> 365e0588
 
     if use_bc:
         YBCtrace = posterior_burned.mu_bc + OFFtrace
@@ -416,10 +395,7 @@
         "step1": step1,
         "step2": step2,
         "model": model,
-<<<<<<< HEAD
-=======
         "trace": trace,
->>>>>>> 365e0588
     }
 
     if use_bc:
