; --- Updated December 2022 ----
; Configuration file for OpenGHG_HBMCMC code
; Required inputs are marked as such.
; All other inputs are optional (defaults will be used)

[INPUT.MEASUREMENTS]
; Input values for extracting observations
;   species (str) - species name (see acrg_species_info.json for options) e.g. "ch4"
;   sites (list) - site codes as a list (see acrg_site_info.json for options) e.g. ["MHD"]
;   meas_period (list) - Time periods for measurements as a list (must match length of sites)
;   start_date (str) - Start of observations to extract (format YYYY-MM-DD)
;   end_date (str) - End of observations to extract (format YYYY-MM-DD) (non-inclusive)

species = 'ch4'      ; (required)
sites = ['TAC','RGL']        ; (required)
meas_period = ['4H','4H']  ; (required)
start_date = '2019-01-01'   ; (required - but can be specified on command line instead)
end_date = '2019-02-01'     ; (required - but can be specified on command line instead)

; inlet (list/None) - Specific inlet height for the site (list - must match number of sites)
; instrument (list/None) - Specific instrument for the site (list - must match number of sites)
; filters (list/None) - Specify any data filtering to apply to observations 

inlet = ['185m','90m']
instrument = ['picarro','picarro']
;filters = ['localness']

[INPUT.PRIORS]
; Input values for extracting footprints, emissions and boundary conditions files (also uses values from INPUT.MEASUREMENTS)
;   domain (str) - Name of inversion spatial domain e.g. 'EUROPE'
;   met_model (dict/str/None) - either dict corresponding to sites, str. e.g., 'UKV' or None if applies to all sites
;   fp_model (str) - Name of LPDM used for footprints e.g. 'NAME'
;   fp_height (list) - Inlet height used for footprints (sometimes differs from measurement inlet height e.g. Cabauw)
;   emissions_name (list) - List of the source keywords used for retrieving flux files from the object store
; merged_data_save_directory (str) - Directory to save merged obs, fp, flux etc. datasets to. If None, does not save this.
; reload_merged_data (bool) - If True, attempts to open merged dataset from merged_data_save_directory.

domain = 'EUROPE'           ; (required)
met_model = 'UKV'
fp_model = 'NAME'
fp_height = ['185m','90m']
emissions_name = ['total-ukghg-edgar7']
merged_data_save_directory = None
reload_merged_data = False

[INPUT.BASIS_CASE]
; Input values to extract the basis cases to use within the inversion for boundary conditions and emissions
<<<<<<< HEAD
; bc_basis_case (str) - boundary conditions basis, defaults to "NESW" (looks for file format {bc_basis_case}_{domain}_*.nc)
; bc_basis_directory (str/None) - directory for bc_basis functions. If None provided, creates new folder in openghg_inversions
;   expecting to find bc_basis_funciton files there. 
; fp_basis_case (str/None) - emissions bases:
; - if specified, looks for file format {fp_basis_case}_{domain}_*.nc
; - if None, creates basis function using quadtree algorithm and associated parameters
;   - nquadtreebasis - Number of basis functions to use for quadtree derived basis function (rounded to %4)
; basis_directory (str/None) - Directory containing the basis functions (with domain name as subdirectories)
; country_file (str/None) - Directory with filename  containing the indices of country boundaries in domain
=======
;   bc_basis_case (str) - boundary conditions basis, defaults to "NESW" (looks for file format {bc_basis_case}_{domain}_*.nc)
;   fp_basis_case (str/None) - emissions bases:
;     - if specified, looks for file format {fp_basis_case}_{domain}_*.nc
;     - if None, creates basis function using quadtree algorithm and associated parameters
;   nbasis - Number of basis functions to use for quadtree derived basis function (rounded to %4)
;   basis_directory (str/None) - Directory containing the basis functions (with domain name as subdirectories)
;   bc_basis_directory (str/None) - Directory containing the boundary condition basis functions NB. Defaults to dir in OpenGHG_Inversions
;   country_file (str/None) - Directory to the country definitions file

>>>>>>> a6f692b0

bc_basis_case = "NESW"
bc_basis_directory = None  
fp_basis_case = None
<<<<<<< HEAD
nquadtreebasis = 100
basis_directory = '/group/chemistry/acrg/LPDM/basis_functions/'
country_file = ''
=======
quadtree_basis = True
nbasis = 10
basis_directory = '/group/chemistry/acrg/LPDM/basis_functions/'
country_file = None  

>>>>>>> a6f692b0

[MCMC.TYPE]
; Which MCMC setup to use. This defines the function which will be called and the expected inputs.
; Options include:
;   "fixed_basis"

mcmc_type = "fixed_basis"

[MCMC.PDF]
; Definitions of PDF shape and parameters for inputs
;   xprior (dict) - emissions
;   bcprior (dict) - boundary conditions
;   sigprior (dict) - model error
; Each of these inputs should be dictionary with the name of probability distribution and shape parameters.
; See https://docs.pymc.io/api/distributions/continuous.html
; Current options for the "pdf" parameter include:
; - "lognormal" - Log-normal log-likelihood.
;   o "mu" (float) - Location parameter
;   o "sd" or "sigma" (float) - Standard deviation (> 0)
; e.g. {"pdf":"lognormal", "mu":1, "sd":1}
;
; - "uniform" - Continuous uniform log-likelihood.
;   o "lower" (float) - Lower limit
;   o "upper" (float) - Upper limit
; e.g. {"pdf":"uniform", "lower":0.5, "upper":3}
;
; - "halfflat" - Improper flat prior over the positive reals. (no additional parameters necessary)
; e.g. {"pdf":"halfflat"}

xprior   = {"pdf":"lognormal", "mu":0.346573, "sigma":0.693147}
bcprior  = {"pdf":"lognormal", "mu":0.346573, "sigma":0.693147}
sigprior = {"pdf":"lognormal", "mu":-0.98704, "sigma":0.587787}

[MCMC.BC_SPLIT]
; Boundary conditions setup
;   bc_freq - The period over which the baseline is estimated. e.g.
;    - None - one scaling for the whole inversion
;    - "monthly" - per calendar monthly
;    - "*D" (e.g. "30D") - per number of days (e.g. 30 days)

bc_freq = 'monthly'
sigma_freq = None
sigma_per_site = True

[MCMC.ITERATIONS]
; Iteration parameters
;   nit (int) - Number of iterations for MCMC
;   burn (int) - Number of iterations to burn in MCMC
;   tune (int) - Number of iterations to use to tune step size

nit = 3000 
;2.5e5 
burn = 500
;50000
tune = 1000
;1.25e4

[MCMC.NCHAIN]
; Number of chains to run simultaneously. Must be >=2 to allow convergence to be checked.

nchain = 2

[MCMC.ADD_ERROR]
; Add variability in averaging period to the measurement error

averagingerror = True

[MCMC.OUTPUT]
; Details of where to write the output
; outputpath (str) - directory to write output
; outputname (str) - unique identifier for output/run name.

outputpath = '/user/work/wz22079/hbmcmc_es_tests/'  ; (required)
outputname = 'openghg_hbmcmc_pymc_ch4_total_201901'  ; (required)<|MERGE_RESOLUTION|>--- conflicted
+++ resolved
@@ -45,7 +45,6 @@
 
 [INPUT.BASIS_CASE]
 ; Input values to extract the basis cases to use within the inversion for boundary conditions and emissions
-<<<<<<< HEAD
 ; bc_basis_case (str) - boundary conditions basis, defaults to "NESW" (looks for file format {bc_basis_case}_{domain}_*.nc)
 ; bc_basis_directory (str/None) - directory for bc_basis functions. If None provided, creates new folder in openghg_inversions
 ;   expecting to find bc_basis_funciton files there. 
@@ -55,32 +54,13 @@
 ;   - nquadtreebasis - Number of basis functions to use for quadtree derived basis function (rounded to %4)
 ; basis_directory (str/None) - Directory containing the basis functions (with domain name as subdirectories)
 ; country_file (str/None) - Directory with filename  containing the indices of country boundaries in domain
-=======
-;   bc_basis_case (str) - boundary conditions basis, defaults to "NESW" (looks for file format {bc_basis_case}_{domain}_*.nc)
-;   fp_basis_case (str/None) - emissions bases:
-;     - if specified, looks for file format {fp_basis_case}_{domain}_*.nc
-;     - if None, creates basis function using quadtree algorithm and associated parameters
-;   nbasis - Number of basis functions to use for quadtree derived basis function (rounded to %4)
-;   basis_directory (str/None) - Directory containing the basis functions (with domain name as subdirectories)
-;   bc_basis_directory (str/None) - Directory containing the boundary condition basis functions NB. Defaults to dir in OpenGHG_Inversions
-;   country_file (str/None) - Directory to the country definitions file
-
->>>>>>> a6f692b0
 
 bc_basis_case = "NESW"
 bc_basis_directory = None  
 fp_basis_case = None
-<<<<<<< HEAD
 nquadtreebasis = 100
 basis_directory = '/group/chemistry/acrg/LPDM/basis_functions/'
 country_file = ''
-=======
-quadtree_basis = True
-nbasis = 10
-basis_directory = '/group/chemistry/acrg/LPDM/basis_functions/'
-country_file = None  
-
->>>>>>> a6f692b0
 
 [MCMC.TYPE]
 ; Which MCMC setup to use. This defines the function which will be called and the expected inputs.
