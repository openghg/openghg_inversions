--- conflicted
+++ resolved
@@ -16,11 +16,7 @@
 ; start_date (str): Start of observations to extract (format YYYY-MM-DD)
 ; end_date (str): End of observations to extract (format YYYY-MM-DD) (non-inclusive)
 
-<<<<<<< HEAD
-species = ""           ; (required)
-=======
 species = " "          ; (required)
->>>>>>> 2fde3200
 use_tracer = False     ; (required)
 sites = []             ; (required)
 averaging_period = []  ; (required)
@@ -37,13 +33,7 @@
 
 ; inlet (list/None): Specific measurements inlet height for the site (list - must match number of sites)
 ; instrument (list/None): Specific instrument for the site (list - must match number of sites)
-<<<<<<< HEAD
-; calibration_scale (str): Measurement calibration scale to use
-; obs_data_level (list/str): Measurement data quality level 
-; filters (str): Data filtering approach to apply
-=======
 ; filters (str): Data filtering approach to apply 
->>>>>>> 2fde3200
 
 inlet = None
 instrument = None
@@ -74,19 +64,11 @@
 ; emissions_name (list): Name of emissions sources as used when adding flux files to the object store
 ; bc_input (list/str): Name of boundary conditions data to use from object store
 
-<<<<<<< HEAD
-domain = " "               ; (required)
-met_model = None       
-fp_model = None
-fp_height = None
-emissions_name = [None]   ; (required)
-=======
 domain = " "           ; (required) 
 met_model = None      
 fp_model = None
 fp_height = None
 emissions_name = None  ; (required)
->>>>>>> 2fde3200
 bc_input = None
 
 [INPUT.BASIS_CASE]
@@ -105,11 +87,7 @@
 basis_algorithm = " "
 bc_basis_case = "NESW"
 fp_basis_case = None
-<<<<<<< HEAD
-nbasis =
-=======
 nbasis =  
->>>>>>> 2fde3200
 bc_basis_directory = None
 basis_directory = None
 country_file = " "
@@ -133,41 +111,22 @@
 ; Each of these prior inputs should be dictionary with the name of probability distribution and shape parameters.
 ; See https://docs.pymc.io/api/distributions/continuous.html
 ; Current options for the "pdf" parameter include:
-<<<<<<< HEAD
-;
-=======
-
->>>>>>> 2fde3200
 ;  - "truncatednormal" : Truncated-normal likelihood.
 ;  - "mu" (float) : Location parameter
 ;  - "sigma" (float) : Standard deviation (> 0)
 ;  - "lower" (float) : Lower bound 
 ; e.g. {"pdf" : "truncatednormal", "mu" : 1, "sigma" : 1, "lower" : 0}
-<<<<<<< HEAD
-;
-=======
-
->>>>>>> 2fde3200
 ;  - "uniform" : Continuous uniform log-likelihood.
 ;  - "lower" (float) : Lower limit
 ;  - "upper" (float) : Upper limit
 ; e.g. {"pdf" : "uniform", "lower" : 0.5, "upper" : 3}
-<<<<<<< HEAD
-;
-=======
-
->>>>>>> 2fde3200
 ; - "halfflat" : Improper flat prior over the positive reals. (no additional parameters necessary)
 ; e.g. {"pdf" : "halfflat"}
 
 xprior = {"pdf" : "normal", "mu" : 1.0, "sigma" : 1}
 bcprior = {"pdf" : "normal", "mu" : 1.0, "sigma" : 0.5}
 sigprior = {"pdf" : "uniform", "lower" : 0.5, "upper" : 3}
-<<<<<<< HEAD
-add_offset = False
-=======
 dd_offset = False
->>>>>>> 2fde3200
 #offsetprior = {}
 
 [MCMC.BC_SPLIT]
@@ -205,16 +164,12 @@
 
 [MCMC.OUTPUT]
 ; Details of where to write the output
-<<<<<<< HEAD
-=======
 ; outputformat (str): 
->>>>>>> 2fde3200
 ; outputpath (str): Directory to write output
 ; outputname (str): Unique identifier for output/run name.
 
 outputpath = " "  ; (required)
-<<<<<<< HEAD
 outputname = " "  ; (required)
-=======
-outputname = " "  ; (required)
->>>>>>> 2fde3200
+
+outputpath = " "  ; (required)
+outputname = " "  ; (required)