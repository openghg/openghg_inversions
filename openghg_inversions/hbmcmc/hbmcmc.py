--- conflicted
+++ resolved
@@ -503,7 +503,6 @@
 
         sigma_freq_index = setup.sigma_freq_indicies(Ytime, sigma_freq)
 
-<<<<<<< HEAD
         # Path to save trace
         if isinstance(save_trace, (str, Path)):
             trace_path = save_trace
@@ -511,7 +510,6 @@
             trace_path = Path(outputpath) / (outputname + f"{start_date}_trace.nc")
         else:
             trace_path = None
-=======
         # check if lognormal mu and sigma need to be calculated
         if xprior["pdf"].lower() == "lognormal" and "stdev" in xprior:
             stdev = float(xprior["stdev"])
@@ -524,7 +522,6 @@
             del xprior["stdev"]
             if "mean" in xprior:
                 del xprior["mean"]
->>>>>>> bf5530d9
 
         mcmc_args = {
             "Hx": Hx,
