"""Contains functions for running all steps of the MCMC inversion using PyMC:
getting data, filtering, applying basis functions, sampling, and processing
the outputs.

If not using on an HPC in the terminal you should do:
export OPENBLAS_NUM_THREADS=XX
and/or
export OMP_NUM_THREADS=XX
where XX is the number of chains you are running.

If running in Spyder do this before launching Spyder, else you will use every
available thread. Apart from being annoying it will also slow down your run
due to unnecessary forking.

Note. RHIME with OpenGHG expects ALL data to already be included in the
object stores and for the paths to object stores to already be set in
the users OpenGHG config file (default location: ~/.openghg/openghg.conf).
"""

from pathlib import Path
from typing import Literal

import numpy as np
import xarray as xr

import openghg_inversions.hbmcmc.inversion_pymc as mcmc
import openghg_inversions.hbmcmc.inversionsetup as setup
from openghg_inversions import get_data
from openghg_inversions.basis import basis_functions_wrapper
from openghg_inversions.filters import filtering
from openghg_inversions.model_error import residual_error_method, percentile_error_method, setup_min_error


def fixedbasisMCMC(
    species: str,
    sites: list[str],
    domain: str,
    averaging_period: list[str],
    start_date: str,
    end_date: str,
    outputpath: str,
    outputname: str,
    bc_store: str = "user",  # Do we want to set defaults for the object stores?
    obs_store: str = "user",
    footprint_store: str = "user",
    emissions_store: str = "user",
    met_model: list | None = None,
    fp_model: str | None = None,  # Changed to none. When "NAME" specified FPs are not found
    fp_height: list[str] | None = None,
    fp_species: str | None = None,
    emissions_name: list[str] | None = None,
    inlet: list[str] | None = None,
    instrument: list[str] | None = None,
    calibration_scale: str | None = None,
    obs_data_level: list | None = None,
    use_tracer: bool = False,
    use_bc: bool = True,
    fp_basis_case: str | None = None,
    basis_directory: str | None = None,
    bc_basis_case: str = "NESW",
    bc_basis_directory: str | None = None,
    country_file: str | None = None,
    bc_input: str | None = None,
    basis_algorithm: str = "weighted",
    nbasis: int = 100,
    xprior: dict = {"pdf": "truncatednormal", "mu": 1.0, "sigma": 1.0, "lower": 0.0},
    bcprior: dict = {"pdf": "truncatednormal", "mu": 1.0, "sigma": 0.1, "lower": 0.0},
    sigprior: dict = {"pdf": "uniform", "lower": 0.1, "upper": 3},
    offsetprior: dict = {"pdf": "normal", "mu": 0, "sd": 1},
    nit: int = int(2.5e5),
    burn: int = 50000,
    tune: int = int(1.25e5),
    nchain: int = 2,
    filters: None | list | dict[str, list[str] | None] = None,
    fix_basis_outer_regions: bool = False,
    averaging_error: bool = True,
    bc_freq: str | None = None,
    sigma_freq: str | None = None,
    sigma_per_site: bool = True,
    country_unit_prefix: str | None = None,
    add_offset: bool = False,
    verbose: bool = False,
    reload_merged_data: bool = False,
    save_merged_data: bool = False,
    merged_data_dir: str | None = None,
    merged_data_name: str | None = None,
    basis_output_path: str | None = None,
    save_trace: str | Path | bool = False,
    skip_postprocessing: bool = False,
    merged_data_only: bool = False,
    calculate_min_error: Literal["percentile", "residual"] | None = None,
    min_error_options: dict | None = None,
    return_inv_out: bool = False,  # for testing new postprocessing
    **kwargs,
) -> xr.Dataset | dict:
    """Script to run hierarchical Bayesian MCMC (RHIME) for inference
    of emissions using PyMC to solve the inverse problem.
    Saves an output from the inversion code using inferpymc_postprocessouts.

    Args:
      species:
        Atmospheric trace gas species of interest (e.g. 'co2')
      sites:
        List of measurement site names
      domain:
        Model domain. (NB. Does not necessarily correspond to the inversion domain)
      averaging_period:
        Averaging period of observations (must match number of sites)
      start_date:
        Start time of inversion: "YYYY-mm-dd"
      end_date:
        End time of inversion: "YYYY-mm-dd"
      outputname:
        Unique identifier for output/run name
      outputpath:
        Path to where output should be saved
      bc_store:
        Name of object store containing boundary conditions files
      obs_store:
        Name of object store containing measurements files
      footprint_store:
        Name of object store containing footprints files
      emissions_store:
        Name of object store containing emissions/flux files
      met_model:
        Meteorological model used in the LPDM (e.g. 'ukv')
      fp_model:
        LPDM used for generating footprints (e.g. 'NAME')
      fp_height:
        Inlet height modelled for sites in LPDM (must match number of sites)
      fp_species:
        Species name associated with footprints in the object store
      emissions_name:
        List of keyword "source" args used for retrieving emissions files
        from 'emissions_store'.
      inlet:
        Specific inlet height for the site (must match number of sites)
      instrument:
        Specific instrument for the site (must match number of sites)
      calibration_scale:
        Calibration scale to use for measurements data
      obs_data_level:
        Data quality level for measurements data. (must match number of sites)
      use_tracer:
        Option to use inverse model that uses tracers of species
        (e.g. d13C, CO, C2H4)
      use_bc:
        When True, use and infer boundary conditions.
      fp_basis_case:
        Name of basis function to use for emission
      basis_directory:
        Directory containing the basis function
      bc_basis_case:
        Name of basis case type for boundary conditions (NOTE, I don't
        think that currently you can do anything apart from scaling NSEW
        boundary conditions if you want to scale these monthly.)
      bc_basis_directory:
        Directory containing the boundary condition basis functions
        (e.g. files starting with "NESW")
      country_file:
        Path to the country definition file
      bc_input:
        Variable for calling BC data from 'bc_store' - equivalent of
        'emissions_name' for fluxes
      basis_algorithm:
        Select basis function algorithm for creating basis function file
        for emissions on the fly. Options include "quadtree" or "weighted".
        Defaults to "weighted" which distinguishes between land-sea regions
      nbasis:
        Number of basis functions that you want if using quadtree derived
        basis function. This will optimise to closest value that fits with
        quadtree splitting algorithm, i.e. nbasis % 4 = 1
      xprior:
        Dictionary containing information about the prior PDF for emissions.
        The entry "pdf" is the name of the analytical PDF used, see
        https://docs.pymc.io/api/distributions/continuous.html for PDFs
        built into pymc3, although they may have to be coded into the script.
        The other entries in the dictionary should correspond to the shape
        parameters describing that PDF as the online documentation,
        e.g. N(1,1**2) would be: xprior={pdf:"normal", "mu":1, "sd":1}.
        Note that the standard deviation should be used rather than the
        precision. Currently all variables are considered iid
      bcprior:
        Same as xrior but for boundary conditions.
      sigprior:
        Same as xrior but for model error.
      offsetprior:
        Same as xrior but for bias offset. Only used is addoffset=True.
      nit:
        Number of iterations for MCMC
      burn:
        Number of iterations to burn/discard in MCMC
      tune:
        Number of iterations to use to tune step size
      nchain:
        Number of independent chains to run (there is no way at all of
        knowing whether your distribution has converged by running only
        one chain)
      filters (list, or dictionary of lists, optional):
        list of filters to apply to all sites, or dictionary with sites as keys
        and a list of filters for each site, e.g. filters = {"MHD": ["pblh_inlet_diff", "pblh_min"], "JFJ": None}
      fix_basis_outer_regions:
        When set to True uses InTEM regions to derive basis functions for inner region
        Default False
      averaging_error:
        Adds the variability in the averaging period to the measurement
        error if set to True
      bc_freq:
        The perdiod over which the baseline is estimated. Set to "monthly"
        to estimate per calendar month; set to a number of days,
        as e.g. "30D" for 30 days; or set to None to estimate to have one
        scaling for the whole inversion period
      sigma_freq:
        as bc_freq, but for model sigma
      sigma_per_site:
        Whether a model sigma value will be calculated for each site
        independantly (True) or all sites together (False)
        Default: True
      country_unit_prefix ('str', optional)
        A prefix for scaling the country emissions. Current options are:
       'T' will scale to Tg, 'G' to Gg, 'M' to Mg, 'P' to Pg.
        To add additional options add to convert.prefix
        Default is none and no scaling will be applied (output in g)
      add_offset:
        Add an offset (intercept) to all sites but the first in the site list
        Default False
      verbose:
        When True, prints progress bar of mcmc.inferpymc
      reload_merged_data:
        If True, reads fp_all object from a pickle file, instead of rerunning get_data
      save_merged_data:
        If True, saves the merged data object (fp_all) as a pickle file
      merged_data_dir:
        Path to a directory of merged data objects. For saving to or reading from
      merged_data_name:
        Name of files in which are the merged data objects. For saving to or reading from
      basis_output_path:
        If set, save the basis functions to this path. Used for testing
      save_trace:
        If True, save arviz `InferenceData` trace to `outputpath`. Alternatively,
        A file path (including file name and extension) can be passed, and the trace will be
        saved there.
      skip_post_processing:
        If True, return raw trace from sampling.
      merged_data_only:
        If True, save merged data, and do nothing else.
      calculate_min_error:
        If None, use value in `kwargs[min_error]`. Otherwise, compute min model error
        using the "residual" method or the "percentile" method. (See `openghg_inversions.model_error.py` for
        details.)
      min_error_options:
        Dictionary of additional arguments to pass the the function used to calculate min. model
        error (as specified by `calculate_min_error`).

    Return:
      Results from the inversion in a Dataset if skip_post_processing==False, in a dictionnary if True
    """
    rerun_merge = True

    if merged_data_only:
        reload_merged_data = False
        save_merged_data = True

    if reload_merged_data is True and merged_data_dir is not None:
        try:
            fp_all = get_data.load_merged_data(
                merged_data_dir, species, start_date, outputname, merged_data_name
            )
        except ValueError as e:
            # couldn't find merged data
            print(f"{e}, re-running data merge.")
        else:
            print("Successfully read in merged data.\n")
            rerun_merge = False

            # check if sites were dropped when merged data was saved
            sites_merged = [s for s in fp_all if "." not in s]

            if len(sites) != len(sites_merged):
                keep_i = [i for i, s in enumerate(sites) if s in sites_merged]
                s_dropped = [s for s in sites if s not in sites_merged]

                sites = [s for i, s in enumerate(sites) if i in keep_i]
                inlet = [s for i, s in enumerate(inlet) if i in keep_i]
                fp_height = [s for i, s in enumerate(fp_height) if i in keep_i]
                instrument = [s for i, s in enumerate(instrument) if i in keep_i]
                averaging_period = [s for i, s in enumerate(averaging_period) if i in keep_i]

                print(f"\nDropping {s_dropped} sites as they are not included in the merged data object.\n")

    if reload_merged_data is True and merged_data_dir is None:
        print("Cannot reload merged data without a value for `merged_data_dir`; re-running data merge.")

    # Get datasets for forward simulations
    if rerun_merge:
        if not use_tracer:
            (
                fp_all,
                sites,
                inlet,
                fp_height,
                instrument,
                averaging_period,
            ) = get_data.data_processing_surface_notracer(
                species,
                sites,
                domain,
                averaging_period,
                start_date,
                end_date,
                obs_data_level=obs_data_level,
                met_model=met_model,
                fp_model=fp_model,
                fp_height=fp_height,
                fp_species=fp_species,
                emissions_name=emissions_name,
                inlet=inlet,
                instrument=instrument,
                calibration_scale=calibration_scale,
                use_bc=use_bc,
                bc_input=bc_input,
                bc_store=bc_store,
                obs_store=obs_store,
                footprint_store=footprint_store,
                emissions_store=emissions_store,
                averagingerror=averaging_error,
                save_merged_data=save_merged_data,
                merged_data_name=merged_data_name,
                merged_data_dir=merged_data_dir,
                output_name=outputname,
            )

        elif use_tracer:
            raise ValueError("Model does not currently include tracer model. Watch this space")

        if merged_data_only:
            return xr.Dataset()  # return empty dataset

    # Basis function regions and sensitivity matrices
    fp_data = basis_functions_wrapper(
        basis_algorithm=basis_algorithm,
        nbasis=nbasis,
        fp_basis_case=fp_basis_case,
        bc_basis_case=bc_basis_case,
        basis_directory=basis_directory,
        bc_basis_directory=bc_basis_directory,
        fp_all=fp_all,
        use_bc=use_bc,
        species=species,
        domain=domain,
        start_date=start_date,
        fix_outer_regions=fix_basis_outer_regions,
        emissions_name=emissions_name,
        outputname=outputname,
        output_path=basis_output_path,
    )

    # Apply named filters to the data
    if filters is not None:
        fp_data = filtering(fp_data, filters)

    # check for sites dropped by filtering
    s_dropped = []
    for site in sites:
        # check if some datasets are empty due to filtering
        if fp_data[site].time.values.shape[0] == 0:
            s_dropped.append(site)
            del fp_data[site]

    if len(s_dropped) != 0:
        sites = [s for i, s in enumerate(sites) if s not in s_dropped]
        print(f"\nDropping {s_dropped} sites as no data passed the filtering.\n")

    for si, site in enumerate(sites):
        fp_data[site].attrs["Domain"] = domain

    # Inverse models
    if use_tracer is False:
        # Get inputs ready
        error = np.zeros(0)
        obs_repeatability = np.zeros(0)
        obs_variability = np.zeros(0)
        Hx = np.zeros(0)
        Y = np.zeros(0)
        siteindicator = np.zeros(0)

        for si, site in enumerate(sites):
            # select variables to drop NaNs from
            drop_vars = []
            for var in ["H", "H_bc", "mf", "mf_error", "mf_variability", "mf_repeatability"]:
                if var in fp_data[site].data_vars:
                    drop_vars.append(var)

            # pymc doesn't like NaNs, so drop them for the variables used below
            fp_data[site] = fp_data[site].dropna("time", subset=drop_vars)

            # repeatability/variability chosen/combined into mf_error in `get_data.py`
            error = np.concatenate((error, fp_data[site].mf_error.values))

            # make repeatability and variability for outputs (not used directly in inversions)
            obs_repeatability = np.concatenate((obs_repeatability, fp_data[site].mf_repeatability.values))
            obs_variability = np.concatenate((obs_variability, fp_data[site].mf_variability.values))

            Y = np.concatenate((Y, fp_data[site].mf.values))
            siteindicator = np.concatenate((siteindicator, np.ones_like(fp_data[site].mf.values) * si))
            if si == 0:
                Ytime = fp_data[site].time.values
            else:
                Ytime = np.concatenate((Ytime, fp_data[site].time.values))

            Hx = fp_data[site].H.values if si == 0 else np.hstack((Hx, fp_data[site].H.values))

        # Calculate min error
        if calculate_min_error == "residual":
            if min_error_options is not None:
                min_error = residual_error_method(fp_data, **min_error_options)
            else:
                min_error = residual_error_method(fp_data)

            # if "by_site" is True, align min_error via siteindicator
            if min_error_options and min_error_options.get("by_site", False):
                min_error = setup_min_error(min_error, siteindicator)

            kwargs["min_error"] = min_error  # currently `min_error` is passed via kwargs to `infer_pymc`
        elif calculate_min_error == "percentile":
            min_error = percentile_error_method(fp_data)
            min_error = setup_min_error(min_error, siteindicator)
            kwargs["min_error"] = min_error  # currently `min_error` is passed via kwargs to `infer_pymc`

        elif calculate_min_error is None:
            pass
        else:
            raise ValueError(
                "`calculate_min_error` must have values: 'residual', 'percentile', or `None`;"
                f" {calculate_min_error} not recognised."
            )

        sigma_freq_index = setup.sigma_freq_indicies(Ytime, sigma_freq)


        # check if lognormal mu and sigma need to be calculated
        def update_log_normal_prior(prior):
            if prior["pdf"].lower() == "lognormal" and "stdev" in prior:
                stdev = float(prior["stdev"])
                mean = float(prior.get("mean", 1.0))

                mu, sigma = mcmc.lognormal_mu_sigma(mean, stdev)
                prior["mu"] = mu
                prior["sigma"] = sigma

                del prior["stdev"]
                if "mean" in prior:
                    del prior["mean"]

        update_log_normal_prior(xprior)
        update_log_normal_prior(bcprior)

        mcmc_args = {
            "Hx": Hx,
            "Y": Y,
            "error": error,
            "siteindicator": siteindicator,
            "sigma_freq_index": sigma_freq_index,
            "xprior": xprior,
            "sigprior": sigprior,
            "nit": nit,
            "burn": burn,
            "tune": tune,
            "nchain": nchain,
            "sigma_per_site": sigma_per_site,
            "offsetprior": offsetprior,
            "add_offset": add_offset,
            "verbose": verbose,
        }

        if use_bc is True:
            Hbc = np.zeros(0)

            for si, site in enumerate(sites):
                if bc_freq == "monthly":
                    Hmbc = setup.monthly_bcs(start_date, end_date, site, fp_data)
                elif bc_freq is None:
                    Hmbc = fp_data[site].H_bc.values
                else:
                    Hmbc = setup.create_bc_sensitivity(start_date, end_date, site, fp_data, bc_freq)

                if si == 0:
                    Hbc = np.copy(Hmbc)  # fp_data[site].H_bc.values
                else:
                    Hbc = np.hstack((Hbc, Hmbc))

            mcmc_args["Hbc"] = Hbc
            mcmc_args["bcprior"] = bcprior
            mcmc_args["use_bc"] = True
        else:
            mcmc_args["use_bc"] = False

        post_process_args = {
            "Ytime": Ytime,
            "domain": domain,
            "species": species,
            "sites": sites,
            "start_date": start_date,
            "end_date": end_date,
            "outputname": outputname,
            "outputpath": outputpath,
            "country_unit_prefix": country_unit_prefix,
            "fp_data": fp_data,
            "emissions_name": emissions_name,
            "country_file": country_file,
            "obs_repeatability": obs_repeatability,
            "obs_variability": obs_variability,
        }

        # add mcmc_args to post_process_args
        # and delete a few we don't need
        post_process_args.update(mcmc_args)
        del post_process_args["nit"]
        del post_process_args["verbose"]

        # pass min model error to post-processing
        post_process_args["min_error"] = kwargs.get("min_error", 0.0)

        # add any additional kwargs to mcmc_args (these aren't needed for post processing)
        mcmc_args.update(kwargs)

        # Run PyMC inversion
        mcmc_results = mcmc.inferpymc(**mcmc_args)  # type: ignore

        if skip_postprocessing:
            return mcmc_results

<<<<<<< HEAD
        if return_inv_out:
            from ..postprocessing.inversion_output import make_inv_out

            return make_inv_out(
                fp_data=fp_data,
                Y=Y,
                Ytime=Ytime,
                error=error,
                obs_repeatability=obs_repeatability,
                obs_variability=obs_variability,
                site_indicator=siteindicator,
                site_names=sites,
                sigma_freq_index=sigma_freq_index,
                mcmc_results=mcmc_results,
            )
=======

        # get trace and model: for future updates
        trace = mcmc_results.pop("trace")
        model = mcmc_results.pop("model")

        # Path to save trace
        if save_trace:
            if isinstance(save_trace, str | Path):
                trace_path = save_trace
            else:
                trace_path = Path(outputpath) / (outputname + f"{start_date}_trace.nc")

            trace.to_netcdf(str(trace_path), engine="netcdf4")


>>>>>>> 365e0588

        # Process and save inversion output
        post_process_args.update(mcmc_results)
        out = mcmc.inferpymc_postprocessouts(**post_process_args)

    elif use_tracer:
        raise ValueError("Model does not currently include tracer model. Watch this space")

    print("---- Inversion completed ----")

    return out


def rerun_output(input_file: str, outputname: str, outputpath: str, verbose: bool = False) -> None:
    """Rerun the MCMC code by taking the inputs from a previous output
    using this code and rewrite a new output. This allows reproducibility
    of results without the need to transfer all raw input files.

    Args:
      input_file:
        Full path to previously written ncdf file
      outputname:
        Unique identifier new for output/run name.
      outputpath:
        Path to where output should be saved.
      verbose:
        When True, prints progress bar of mcmc.inferpymc

    Note: At the moment fluxapriori in the output is the mean apriori flux
          over the inversion period and so will not be identical to the
          original a priori flux, if it varies over the inversion period.
    -----------------------------------
    """

    def isFloat(string):
        try:
            float(string)
            return True
        except ValueError:
            return False

    ds_in = xr.load_dataset(input_file)

    # Read inputs from ncdf output
    start_date = ds_in.attrs["Start date"]
    end_date = ds_in.attrs["End date"]
    Hx = ds_in.xsensitivity.values.T
    Hbc = ds_in.bcsensitivity.values.T
    Y = ds_in.Yobs.values
    Ytime = ds_in.Ytime.values
    error = ds_in.Yerror.values
    siteindicator = ds_in.siteindicator.values
    sigma_freq_index = ds_in.sigmafreqindex.values
    xprior_string = ds_in.attrs["Emissions Prior"].split(",")
    xprior = {k: float(v) if isFloat(v) else v for k, v in zip(xprior_string[::2], xprior_string[1::2])}
    bcprior_string = ds_in.attrs["BCs Prior"].split(",")
    bcprior = {k: float(v) if isFloat(v) else v for k, v in zip(bcprior_string[::2], bcprior_string[1::2])}
    sigprior_string = ds_in.attrs["Model error Prior"].split(",")
    sigprior = {k: float(v) if isFloat(v) else v for k, v in zip(sigprior_string[::2], sigprior_string[1::2])}
    if "Offset Prior" in ds_in.attrs:
        offsetprior_string = ds_in.attrs["Offset Prior"].split(",")
        offsetprior = {
            k: float(v) if isFloat(v) else v
            for k, v in zip(offsetprior_string[::2], offsetprior_string[1::2])
        }
        add_offset = True
    else:
        add_offset = False
        offsetprior = None
    nit = len(ds_in.steps)
    burn = int(ds_in.attrs["Burn in"])
    tune = int(ds_in.attrs["Tuning steps"])
    nchain = int(ds_in.attrs["Number of chains"])
    sigma_per_site = ds_in.attrs["Error for each site"] == "True"
    sites = ds_in.sitenames.values

    file_list = input_file.split("/")[-1].split("_")
    species = file_list[0]
    domain = file_list[1]
    if ds_in.countrymean.attrs["units"] != "g":
        country_unit_prefix = ds_in.countrymean.attrs["units"][0]
    else:
        country_unit_prefix = None

    (
        xouts,
        bcouts,
        sigouts,
        Ytrace,
        YBCtrace,
        convergence,
        step1,
        step2,
    ) = mcmc.inferpymc(
        Hx=Hx,
        Hbc=Hbc,
        Y=Y,
        error=error,
        siteindicator=siteindicator,
        sigma_freq_index=sigma_freq_index,
        xprior=xprior,
        bcprior=bcprior,
        sigprior=sigprior,
        nit=nit,
        burn=burn,
        tune=tune,
        nchain=nchain,
        sigma_per_site=sigma_per_site,
        offsetprior=offsetprior,
        add_offset=add_offset,
        verbose=verbose,
    )

    mcmc.inferpymc_postprocessouts(
        xouts=xouts,
        bcouts=bcouts,
        sigouts=sigouts,
        convergence=convergence,
        Hx=Hx,
        Hbc=Hbc,
        Y=Y,
        error=error,
        Ytrace=Ytrace,
        YBCtrace=YBCtrace,
        step1=step1,
        step2=step2,
        xprior=xprior,
        bcprior=bcprior,
        sigprior=sigprior,
        offsetprior=offsetprior,
        Ytime=Ytime,
        siteindicator=siteindicator,
        sigma_freq_index=sigma_freq_index,
        domain=domain,
        species=species,
        sites=sites,
        start_date=start_date,
        end_date=end_date,
        outputname=outputname,
        outputpath=outputpath,
        country_unit_prefix=country_unit_prefix,
        burn=burn,
        tune=tune,
        nchain=nchain,
        sigma_per_site=sigma_per_site,
        add_offset=add_offset,
        rerun_file=ds_in,
    )<|MERGE_RESOLUTION|>--- conflicted
+++ resolved
@@ -530,7 +530,6 @@
         if skip_postprocessing:
             return mcmc_results
 
-<<<<<<< HEAD
         if return_inv_out:
             from ..postprocessing.inversion_output import make_inv_out
 
@@ -546,7 +545,6 @@
                 sigma_freq_index=sigma_freq_index,
                 mcmc_results=mcmc_results,
             )
-=======
 
         # get trace and model: for future updates
         trace = mcmc_results.pop("trace")
@@ -562,7 +560,6 @@
             trace.to_netcdf(str(trace_path), engine="netcdf4")
 
 
->>>>>>> 365e0588
 
         # Process and save inversion output
         post_process_args.update(mcmc_results)
