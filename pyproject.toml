--- conflicted
+++ resolved
@@ -4,11 +4,8 @@
 
 [project]
 name = "openghg_inversions"
-<<<<<<< HEAD
 version = "0.1.3"
-=======
-version = "0.1.1"
->>>>>>> 16c8bdf7
+
 authors = [{name = "Eric Saboya", email = "eric.saboya@bristol.ac.uk"}]
 maintainers = [{name = "Brendan Murphy", email = "brendan.murphy@bristol.ac.uk"}]
 license = {file = "LICENSE"}
