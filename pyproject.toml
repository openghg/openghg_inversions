[build-system]
requires = ["setuptools>=61.0"]
build-backend = "setuptools.build_meta"

[project]
name = "openghg_inversions"
<<<<<<< HEAD
version = "0.2.0"
=======
version = "0.1.3"

>>>>>>> 502960b5
authors = [{name = "Eric Saboya", email = "eric.saboya@bristol.ac.uk"}]
maintainers = [{name = "Brendan Murphy", email = "brendan.murphy@bristol.ac.uk"}]
license = {file = "LICENSE"}
classifiers = [
    "Programming Language :: Python :: 3",
    "License :: OSI Approved :: MIT License",
    "Operating System :: OS Independent",
]
description = "OpenGHG Inversions"
readme = "README.md"
requires-python = ">=3.10"
dependencies = [
    "pymc",
    "numpyro",
    "xarray", 
    "pandas",
    "matplotlib",
    "scipy", 
    "numpy",
    "openghg",
    "sparse"
]

[project.urls]
"Home" = "https://github.com/openghg/openghg_inversions"
"Bug Tracker" = "https://github.com/openghg/openghg_inversions/issues"

[tool.setuptools.packages.find]
where = ["."]

[tool.setuptools.package-data]
openghg_inversions = ["data/*"]

[tool.black]
line-length = 110
target-version = ["py310"]<|MERGE_RESOLUTION|>--- conflicted
+++ resolved
@@ -4,12 +4,8 @@
 
 [project]
 name = "openghg_inversions"
-<<<<<<< HEAD
 version = "0.2.0"
-=======
-version = "0.1.3"
 
->>>>>>> 502960b5
 authors = [{name = "Eric Saboya", email = "eric.saboya@bristol.ac.uk"}]
 maintainers = [{name = "Brendan Murphy", email = "brendan.murphy@bristol.ac.uk"}]
 license = {file = "LICENSE"}
