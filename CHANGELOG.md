--- conflicted
+++ resolved
@@ -2,11 +2,9 @@
 
 # Version 0.2.0
 
-<<<<<<< HEAD
 - Cleaned up `utils.py`: adding typing, and updated docstrings [#PR 158](https://github.com/openghg/openghg_inversions/pull/158) 
-=======
+
 - Refactored `filters.py` so filter functions aren't nested inside `filtering`. Added code to keep track of filter functions. Updated docstrings. [#PR 163](https://github.com/openghg/openghg_inversions/pull/163)
->>>>>>> d3746546
 
 - Replaced `utils.combine_datasets` with (nearly) equivalent function from `openghg.analyse._scenario`. There is currently a thin wrapper to make sure that the second
   dataset is loaded into memory, since this change is only on the devel branch of OpenGHG [#PR 160](https://github.com/openghg/openghg_inversions/pull/160) 
