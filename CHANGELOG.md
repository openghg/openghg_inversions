# OpenGHG Inversions Change Log

<<<<<<< HEAD
# Version 0.2 (currently devel)

- Added tests to test `get_data.py`, including creating, saving, and loading merged data. Refactored inversions tests to reload merged data, instead of creating merged data. 
=======
# Version 0.2 (current devel)

# Version 0.1.1

- Bug fix: typo (?) from previous merge conflicts resulted in data not being gathered if `use_merged_data` was `True`,
  but no merged data was found.
>>>>>>> 4e4425d5

# Version 0.1

- Formatted code base using `black` with line length 110. Configuration files set up for `black` and `flake8` with line length 110.

- Updated model to scale sampled uncertainty by the size of pollution events, as well as adding an additive minimal model error.

- Separated function to create and load merged data

- Added "bucket basis function", which prevents basis functions from falling on both land and sea (?)

- Added tests that run a full inversion for a small number of iterations

- Added a fix for reading in the correct prior fluxes, when creating the posterior country fluxes and saving everything after the inversion. The prior fluxes are now read directly from the merged data object, and the correct monthly/annual flux is sliced from the full flux object. This includes taking an average flux across a range of months, if the inversion is across mulitple months.

- Added a try/except loop which drops sites from the inversion if the data merge process doesn't work for that site (which normally happens if there's no obs).

- Added a print out of the number and % of obs that are removed by each filter, at each site.

- Fixes for saving and reading in the merged data object, including modifying the site variable (and associated heights etc.) if these aren't found in the merged data object.

- Some minor bug fixes, including some in the basis function creation process and some variable names.<|MERGE_RESOLUTION|>--- conflicted
+++ resolved
@@ -1,17 +1,14 @@
 # OpenGHG Inversions Change Log
 
-<<<<<<< HEAD
-# Version 0.2 (currently devel)
+# Version 0.2 (current devel)
 
 - Added tests to test `get_data.py`, including creating, saving, and loading merged data. Refactored inversions tests to reload merged data, instead of creating merged data. 
-=======
-# Version 0.2 (current devel)
+
 
 # Version 0.1.1
 
 - Bug fix: typo (?) from previous merge conflicts resulted in data not being gathered if `use_merged_data` was `True`,
   but no merged data was found.
->>>>>>> 4e4425d5
 
 # Version 0.1
 
