--- conflicted
+++ resolved
@@ -1,6 +1,6 @@
 # OpenGHG Inversions Change Log
 
-<<<<<<< HEAD
+
 # Version 1.1.3
 
 - reorganised basis functions code into its own submodule `openghg_inversions.basis`. This submodule contains the basis function algorithms, functions to call those algorithms, and the basis function wrapper that was previously in `get_data.py`. [#PR 87](https://github.com/openghg/openghg_inversions/pull/87)
@@ -24,8 +24,7 @@
 
 - Bugfix: fixed problem with error handling in `config.version` caused inversions to fail if git wasn't loaded on Blue Pebble. [#PR 91](https://github.com/openghg/openghg_inversions/pull/91)
 
-=======
->>>>>>> 16c8bdf7
+
 # Version 0.1.1
 
 - Bug fix: typo (?) from previous merge conflicts resulted in data not being gathered if `use_merged_data` was `True`,
