--- conflicted
+++ resolved
@@ -2,11 +2,9 @@
 
 # Version 0.2.0
 
-<<<<<<< HEAD
 - Added code to look for older flux data if none is found between start and end dates [#PR 177](https://github.com/openghg/openghg_inversions/pull/177)
-=======
+
 - Fixed bug in `filtering` function and updated tests to cover all filters [#PR 179](https://github.com/openghg/openghg_inversions/pull/179) 
->>>>>>> dc17df77
 
 - Update docstrings
 
