# OpenGHG Inversions Change Log

# Version 0.2.0

<<<<<<< HEAD
- Added option to store merged data in a zarr ZipStore, which is essentially just a zipped zarr store. This should reduce the number of files created when saving merged data. [#PR 185](https://github.com/openghg/openghg_inversions/pull/185)
=======
- Fixed issue where missing footprints times were dropped from basis function calculations. [#PR 186](https://github.com/openghg/openghg_inversions/pull/186) 
>>>>>>> c9e0b924

- Made format for `filtering` in ini file allow for missing sites. Made `inlet`, `instrument`, `fp_height`, `obs_data_level`, and `met_model`
  accept a single string in the ini file, which will be converted to a list of the correct length.  [#PR 182](https://github.com/openghg/openghg_inversions/pull/182)

- Added code to look for older flux data if none is found between start and end dates [#PR 177](https://github.com/openghg/openghg_inversions/pull/177)

- Moved code related to basis functions from `utils.py` to `basis` submodule [#PR 162](https://github.com/openghg/openghg_inversions/pull/162) 

- Fixed bug in `filtering` function and updated tests to cover all filters [#PR 179](https://github.com/openghg/openghg_inversions/pull/179) 

- Update docstrings

- Cleaned up `utils.py`: adding typing, and updated docstrings [#PR 158](https://github.com/openghg/openghg_inversions/pull/158) 

- Refactored `filters.py` so filter functions aren't nested inside `filtering`. Added code to keep track of filter functions. Updated docstrings. [#PR 163](https://github.com/openghg/openghg_inversions/pull/163)

- Replaced `utils.combine_datasets` with (nearly) equivalent function from `openghg.analyse._scenario`. There is currently a thin wrapper to make sure that the second
  dataset is loaded into memory, since this change is only on the devel branch of OpenGHG [#PR 160](https://github.com/openghg/openghg_inversions/pull/160) 

- Moved `basis` and related functions from `utils.py` to `basis._functions.py` to make more consistent [#PR 162](https://github.com/openghg/openghg_inversions/pull/162)

- Moved filters from `utils.py` to new submodule `filters.py` [#PR 159](https://github.com/openghg/openghg_inversions/pull/159) 

- Removed `site_info.json` and `species_info.json` and replaced with calls to functions in `openghg.util`, which pull the same info from `openghg_defs`. [#PR 152](https://github.com/openghg/openghg_inversions/pull/152) 

- Removed unused functions from `convert.py` and updated docstrings. [#PR 151](https://github.com/openghg/openghg_inversions/pull/151) 

- Added new option for computing min. model error based on percentiles. [#PR 142](https://github.com/openghg/openghg_inversions/pull/142) 

- Update the docstrings of openghg_inversions.basis and openghg_inversions.array_ops [#PR 150](https://github.com/openghg/openghg_inversions/pull/150)

- Fixed "add averaging" functional, which adds the variability of obs over a resampling period to the measurement error (repeatability). This closes [Issue #42](https://github.com/openghg/openghg_inversions/issues/42) . [#PR 144](https://github.com/openghg/openghg_inversions/pull/144)

- Add option to pass the filters as dictionary (with the sites as keys). [#PR 135](https://github.com/openghg/openghg_inversions/pull/135)

- fixed issue with missing obs due to dropping NaNs from other variables in `fp_data` (e.g. `wind_speed`, etc). [#PR 132](https://github.com/openghg/openghg_inversions/pull/132)

- added option `no_model_error` to run inversions without model error (i.e. no min. model error and no pollution event scaling). [#PR 131](https://github.com/openghg/openghg_inversions/pull/131)

- added work-around for error in post-processing caused by the order of the flux dimensions deviating from 'lat', 'lon', 'time'. [#PR 128](https://github.com/openghg/openghg_inversions/pull/128)

- removed `julian2time` function from `convert.py` because it used code that was deprecated by `matplotlib`. This function is still available at `github.com/ACRG-Bristol/acrg/acrg/time/convert.py`. [#PR 129](https://github.com/openghg/openghg_inversions/pull/129)

- `met_model` is now used by `data_processing_surface_notracer`; it is an optional argument, passed as a list with the same length as the number of sites. [#PR 125](https://github.com/openghg/openghg_inversions/pull/125)

- Updated `pblh` filter to work with new variable names in footprints. [#PR 101](https://github.com/openghg/openghg_inversions/pull/101)

- NaNs are filled before converting to numpy and passing data to the inversion. This partly addresses [Issue#97](https://github.com/openghg/openghg_inversions/issues/97).  [#PR 101](https://github.com/openghg/openghg_inversions/pull/101)

- add option to calculate an estimate of the minimum model error on the fly [#PR 101](https://github.com/openghg/openghg_inversions/pull/101)

- added documentation, including a "getting started" tutorial, as well as expanding the README file, and updating the example ini files. [#PR 101](https://github.com/openghg/openghg_inversions/pull/101)

- added land/sea mask file needed for `weighted` basis functions, and updated code to retrieve it [#PR 101](https://github.com/openghg/openghg_inversions/pull/101)

- restored option to save raw trace from inversion. [#PR 101](https://github.com/openghg/openghg_inversions/pull/101)

- added option to use Numpyro nuts sampler. [#PR 101](https://github.com/openghg/openghg_inversions/pull/101)

- fix for uncaught error when a filter removes all data from a site. The PBLH filter was also modified to return a value in all cases. [#PR 105](https://github.com/openghg/openghg_inversions/pull/105)

- unpinned OpenGHG (from v0.6.2) and made changes for compatibility with OpenGHG v0.8, which uses zarr as a backend. CI was updated to test against OpenGHG versions 0.7.1, 0.8, and the devel branch. Merged data has been changed from pickle files to either zarr or netCDF (if zarr is not available). [#PR 92](https://github.com/openghg/openghg_inversions/pull/92)

- updates to `hbmcmc_post_process.py`, including changes to `site_info.json` and `species_info.json` to remove dependencies on ACRG paths; updates to documentation; changed `fluxmean` to variable with default `fluxmode`; fixed bug in `set_cmap`, which would fail for datasets with many NaNs; no updates to DIC. [#PR 88](https://github.com/openghg/openghg_inversions/pull/88)

# Version 0.1.3

- reorganised basis functions code into its own submodule `openghg_inversions.basis`. This submodule contains the basis function algorithms, functions to call those algorithms, and the basis function wrapper that was previously in `get_data.py`. [#PR 87](https://github.com/openghg/openghg_inversions/pull/87)

- `combine_datasets` loads data before reindexing, to avoid a performance problem (
`reindex_like` is very slow if dataset not loaded into memory pydata/xarray#8945). Also, the default method has been set to `nearest` instead of `ffill`, since `ffill` tends to create NaNs in the first lat/lon coordinates. [#PR 87](https://github.com/openghg/openghg_inversions/pull/87)

- if the basis functions don't have a "region" dimension (which is the case for all of the basis functions created by our algorithms), then the projection to basis functions is done by creating a sparse matrix that maps from lat/lon to basis regions, and multiplies the footprint by this matrix. This requires the `sparse` package. [#PR 87](https://github.com/openghg/openghg_inversions/pull/87)

- the required version of python has been increased to 3.10. This is because changes in scipy forced changes in arviz, and these change in arviz were implemented at the same time that they increased the required version of python to 3.10. This isn't caught by pip, so we end up with an old version of arviz that is incompatible with the most recent version of scipy. On Blue Pebble, you can use load lang/python/miniconda/3.10.10.cuda-12 instead of load lang/python/anaconda to get Python 3.10 (lang/python/anaconda gives you Python 3.9, even though it says you get Python 3.10) [#PR 87](https://github.com/openghg/openghg_inversions/pull/87)

- Option added to use InTem outer regions for basis functions. This can be selected by using `fixed_outer_basis_regions = True` in an .ini file. [#PR 87](https://github.com/openghg/openghg_inversions/pull/87)

- Refactored basis functions so that they return an xr.Dataset, rather than writing to temporary files. If an output directory is specified, they will save the basis functions as a side effect.

- Added option to run an inversion without boundary conditions. This is specified by adding `use_bc = False` in an .ini file. This assumes that the baseline has already been factored into the observations.

- Added tests to test `get_data.py`, including creating, saving, and loading merged data. Refactored inversions tests to reload merged data, instead of creating merged data. 

# Version 0.1.2

- Bugfix: fixed problem with error handling in `config.version` caused inversions to fail if git wasn't loaded on Blue Pebble. [#PR 91](https://github.com/openghg/openghg_inversions/pull/91)

# Version 0.1.1

- Bug fix: typo (?) from previous merge conflicts resulted in data not being gathered if `use_merged_data` was `True`,
  but no merged data was found.

# Version 0.1

- Formatted code base using `black` with line length 110. Configuration files set up for `black` and `flake8` with line length 110.

- Updated model to scale sampled uncertainty by the size of pollution events, as well as adding an additive minimal model error.

- Separated function to create and load merged data

- Added "bucket basis function", which prevents basis functions from falling on both land and sea (?)

- Added tests that run a full inversion for a small number of iterations

- Added a fix for reading in the correct prior fluxes, when creating the posterior country fluxes and saving everything after the inversion. The prior fluxes are now read directly from the merged data object, and the correct monthly/annual flux is sliced from the full flux object. This includes taking an average flux across a range of months, if the inversion is across multiple months.

- Added a try/except loop which drops sites from the inversion if the data merge process doesn't work for that site (which normally happens if there's no obs).

- Added a print out of the number and % of obs that are removed by each filter, at each site.

- Fixes for saving and reading in the merged data object, including modifying the site variable (and associated heights etc.) if these aren't found in the merged data object.

- Some minor bug fixes, including some in the basis function creation process and some variable names.<|MERGE_RESOLUTION|>--- conflicted
+++ resolved
@@ -2,11 +2,9 @@
 
 # Version 0.2.0
 
-<<<<<<< HEAD
 - Added option to store merged data in a zarr ZipStore, which is essentially just a zipped zarr store. This should reduce the number of files created when saving merged data. [#PR 185](https://github.com/openghg/openghg_inversions/pull/185)
-=======
+
 - Fixed issue where missing footprints times were dropped from basis function calculations. [#PR 186](https://github.com/openghg/openghg_inversions/pull/186) 
->>>>>>> c9e0b924
 
 - Made format for `filtering` in ini file allow for missing sites. Made `inlet`, `instrument`, `fp_height`, `obs_data_level`, and `met_model`
   accept a single string in the ini file, which will be converted to a list of the correct length.  [#PR 182](https://github.com/openghg/openghg_inversions/pull/182)
