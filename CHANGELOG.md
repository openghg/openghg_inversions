# OpenGHG Inversions Change Log

# Version 0.2.0

<<<<<<< HEAD
- Cleaned up `utils.py`: replaced some functions with
  equivalents from OpenGHG, adding typing, and updated docstrings [#PR 158](https://github.com/openghg/openghg_inversions/pull/158) 
=======
- Replaced `utils.combine_datasets` with (nearly) equivalent function from `openghg.analyse._scenario`. There is currently a thin wrapper to make sure that the second
  dataset is loaded into memory, since this change is only on the devel branch of OpenGHG [#PR 160](https://github.com/openghg/openghg_inversions/pull/160) 
>>>>>>> ef0e9357

- Moved filters from `utils.py` to new submodule `filters.py` [#PR 159](https://github.com/openghg/openghg_inversions/pull/159) 

- Removed `site_info.json` and `species_info.json` and replaced with calls to functions in `openghg.util`, which pull the same info from `openghg_defs`. [#PR 152](https://github.com/openghg/openghg_inversions/pull/152) 

- Removed unused functions from `convert.py` and updated docstrings. [#PR 151](https://github.com/openghg/openghg_inversions/pull/151) 

- Added new option for computing min. model error based on percentiles. [#PR 142](https://github.com/openghg/openghg_inversions/pull/142) 

- Update the docstrings of openghg_inversions.basis and openghg_inversions.array_ops [#PR 150](https://github.com/openghg/openghg_inversions/pull/150)


- Fixed "add averaging" functional, which adds the variability of obs over a resampling period to the measurement error (repeatability). This closes [Issue #42](https://github.com/openghg/openghg_inversions/issues/42) . [#PR 144](https://github.com/openghg/openghg_inversions/pull/144)

- Add option to pass the filters as dictionary (with the sites as keys). [#PR 135](https://github.com/openghg/openghg_inversions/pull/135)

- fixed issue with missing obs due to dropping NaNs from other variables in `fp_data` (e.g. `wind_speed`, etc). [#PR 132](https://github.com/openghg/openghg_inversions/pull/132)

- added option `no_model_error` to run inversions without model error (i.e. no min. model error and no pollution event scaling). [#PR 131](https://github.com/openghg/openghg_inversions/pull/131)

- added work-around for error in post-processing caused by the order of the flux dimensions deviating from 'lat', 'lon', 'time'. [#PR 128](https://github.com/openghg/openghg_inversions/pull/128)

- removed `julian2time` function from `convert.py` because it used code that was deprecated by `matplotlib`. This function is still available at `github.com/ACRG-Bristol/acrg/acrg/time/convert.py`. [#PR 129](https://github.com/openghg/openghg_inversions/pull/129)

- `met_model` is now used by `data_processing_surface_notracer`; it is an optional argument, passed as a list with the same length as the number of sites. [#PR 125](https://github.com/openghg/openghg_inversions/pull/125)

- Updated `pblh` filter to work with new variable names in footprints. [#PR 101](https://github.com/openghg/openghg_inversions/pull/101)

- NaNs are filled before converting to numpy and passing data to the inversion. This partly addresses [Issue#97](https://github.com/openghg/openghg_inversions/issues/97).  [#PR 101](https://github.com/openghg/openghg_inversions/pull/101)

- add option to calculate an estimate of the minimum model error on the fly [#PR 101](https://github.com/openghg/openghg_inversions/pull/101)

- added documentation, including a "getting started" tutorial, as well as expanding the README file, and updating the example ini files. [#PR 101](https://github.com/openghg/openghg_inversions/pull/101)

- added land/sea mask file needed for `weighted` basis functions, and updated code to retrieve it [#PR 101](https://github.com/openghg/openghg_inversions/pull/101)

- restored option to save raw trace from inversion. [#PR 101](https://github.com/openghg/openghg_inversions/pull/101)

- added option to use Numpyro nuts sampler. [#PR 101](https://github.com/openghg/openghg_inversions/pull/101)

- fix for uncaught error when a filter removes all data from a site. The PBLH filter was also modified to return a value in all cases. [#PR 105](https://github.com/openghg/openghg_inversions/pull/105)

- unpinned OpenGHG (from v0.6.2) and made changes for compatibility with OpenGHG v0.8, which uses zarr as a backend. CI was updated to test against OpenGHG versions 0.7.1, 0.8, and the devel branch. Merged data has been changed from pickle files to either zarr or netCDF (if zarr is not available). [#PR 92](https://github.com/openghg/openghg_inversions/pull/92)

- updates to `hbmcmc_post_process.py`, including changes to `site_info.json` and `species_info.json` to remove dependencies on ACRG paths; updates to documentation; changed `fluxmean` to variable with default `fluxmode`; fixed bug in `set_cmap`, which would fail for datasets with many NaNs; no updates to DIC. [#PR 88](https://github.com/openghg/openghg_inversions/pull/88)

# Version 0.1.3

- reorganised basis functions code into its own submodule `openghg_inversions.basis`. This submodule contains the basis function algorithms, functions to call those algorithms, and the basis function wrapper that was previously in `get_data.py`. [#PR 87](https://github.com/openghg/openghg_inversions/pull/87)

- `combine_datasets` loads data before reindexing, to avoid a performance problem (
`reindex_like` is very slow if dataset not loaded into memory pydata/xarray#8945). Also, the default method has been set to `nearest` instead of `ffill`, since `ffill` tends to create NaNs in the first lat/lon coordinates. [#PR 87](https://github.com/openghg/openghg_inversions/pull/87)

- if the basis functions don't have a "region" dimension (which is the case for all of the basis functions created by our algorithms), then the projection to basis functions is done by creating a sparse matrix that maps from lat/lon to basis regions, and multiplies the footprint by this matrix. This requires the `sparse` package. [#PR 87](https://github.com/openghg/openghg_inversions/pull/87)

- the required version of python has been increased to 3.10. This is because changes in scipy forced changes in arviz, and these change in arviz were implemented at the same time that they increased the required version of python to 3.10. This isn't caught by pip, so we end up with an old version of arviz that is incompatible with the most recent version of scipy. On Blue Pebble, you can use load lang/python/miniconda/3.10.10.cuda-12 instead of load lang/python/anaconda to get Python 3.10 (lang/python/anaconda gives you Python 3.9, even though it says you get Python 3.10) [#PR 87](https://github.com/openghg/openghg_inversions/pull/87)

- Option added to use InTem outer regions for basis functions. This can be selected by using `fixed_outer_basis_regions = True` in an .ini file. [#PR 87](https://github.com/openghg/openghg_inversions/pull/87)

- Refactored basis functions so that they return an xr.Dataset, rather than writing to temporary files. If an output directory is specified, they will save the basis functions as a side effect.

- Added option to run an inversion without boundary conditions. This is specified by adding `use_bc = False` in an .ini file. This assumes that the baseline has already been factored into the observations.

- Added tests to test `get_data.py`, including creating, saving, and loading merged data. Refactored inversions tests to reload merged data, instead of creating merged data. 

# Version 0.1.2

- Bugfix: fixed problem with error handling in `config.version` caused inversions to fail if git wasn't loaded on Blue Pebble. [#PR 91](https://github.com/openghg/openghg_inversions/pull/91)

# Version 0.1.1

- Bug fix: typo (?) from previous merge conflicts resulted in data not being gathered if `use_merged_data` was `True`,
  but no merged data was found.

# Version 0.1

- Formatted code base using `black` with line length 110. Configuration files set up for `black` and `flake8` with line length 110.

- Updated model to scale sampled uncertainty by the size of pollution events, as well as adding an additive minimal model error.

- Separated function to create and load merged data

- Added "bucket basis function", which prevents basis functions from falling on both land and sea (?)

- Added tests that run a full inversion for a small number of iterations

- Added a fix for reading in the correct prior fluxes, when creating the posterior country fluxes and saving everything after the inversion. The prior fluxes are now read directly from the merged data object, and the correct monthly/annual flux is sliced from the full flux object. This includes taking an average flux across a range of months, if the inversion is across multiple months.

- Added a try/except loop which drops sites from the inversion if the data merge process doesn't work for that site (which normally happens if there's no obs).

- Added a print out of the number and % of obs that are removed by each filter, at each site.

- Fixes for saving and reading in the merged data object, including modifying the site variable (and associated heights etc.) if these aren't found in the merged data object.

- Some minor bug fixes, including some in the basis function creation process and some variable names.<|MERGE_RESOLUTION|>--- conflicted
+++ resolved
@@ -2,13 +2,10 @@
 
 # Version 0.2.0
 
-<<<<<<< HEAD
-- Cleaned up `utils.py`: replaced some functions with
-  equivalents from OpenGHG, adding typing, and updated docstrings [#PR 158](https://github.com/openghg/openghg_inversions/pull/158) 
-=======
+- Cleaned up `utils.py`: adding typing, and updated docstrings [#PR 158](https://github.com/openghg/openghg_inversions/pull/158) 
+
 - Replaced `utils.combine_datasets` with (nearly) equivalent function from `openghg.analyse._scenario`. There is currently a thin wrapper to make sure that the second
   dataset is loaded into memory, since this change is only on the devel branch of OpenGHG [#PR 160](https://github.com/openghg/openghg_inversions/pull/160) 
->>>>>>> ef0e9357
 
 - Moved filters from `utils.py` to new submodule `filters.py` [#PR 159](https://github.com/openghg/openghg_inversions/pull/159) 
 
