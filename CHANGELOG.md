# OpenGHG Inversions Change Log

<<<<<<< HEAD
- Updated post-processing, including adding PARIS formatting option. [#PR 225](https://github.com/openghg/openghg_inversions/pull/225) 
=======

- Changed optimization in weighted basis function from recursion to loop. [#PR 224](https://github.com/openghg/openghg_inversions/pull/224)
>>>>>>> f77f7e8b

- Updated and simplified `sparse_xr_dot`. The old version caused errors due to upstream changes. [#PR 231](https://github.com/openghg/openghg_inversions/pull/231) 

- Added MHD obs and footprint to test data. [#PR 209](https://github.com/openghg/openghg_inversions/pull/209)

- Fixed Github workflow so that the last two versions of OpenGHG are automatically selected. [#PR 216](https://github.com/openghg/openghg_inversions/pull/216)

- Added coordinates and deterministics to pymc model, moved "save trace" from `inferpymc` to `fixedbasisMCMC`, and renamed variables in pymc model in preparation for adding in PARIS formatting code. [#PR 204](https://github.com/openghg/openghg_inversions/pull/204)

- Added option to use 'weighted' algorithm to derive basis functions for EASTASIA domain [#PR 199](https://github.com/openghg/openghg_inversions/pull/199)

# Version 0.2.0

- Added option to pass "mean" and "stdev" as parameters for lognormal BC prior [#PR 190](https://github.com/openghg/openghg_inversions/pull/190)

- Pinned numpy to version < 2.0 since PyTensor hasn't updated to numpy >= 2.0 [#PR 148](https://github.com/openghg/openghg_inversions/pull/148)

- Updated filtering to handle case `inlet == "multiple"`. [#PR 189](https://github.com/openghg/openghg_inversions/pull/189) 

- Added option to store merged data in a zarr ZipStore, which is essentially just a zipped zarr store. This should reduce the number of files created when saving merged data. [#PR 185](https://github.com/openghg/openghg_inversions/pull/185)

- Fixed issue where missing footprints times were dropped from basis function calculations. [#PR 186](https://github.com/openghg/openghg_inversions/pull/186) 

- Made format for `filtering` in ini file allow for missing sites. Made `inlet`, `instrument`, `fp_height`, `obs_data_level`, and `met_model`
  accept a single string in the ini file, which will be converted to a list of the correct length.  [#PR 182](https://github.com/openghg/openghg_inversions/pull/182). Bug fix: [#PR 188](https://github.com/openghg/openghg_inversions/pull/188)

- Added code to look for older flux data if none is found between start and end dates [#PR 177](https://github.com/openghg/openghg_inversions/pull/177)

- Moved code related to basis functions from `utils.py` to `basis` submodule [#PR 162](https://github.com/openghg/openghg_inversions/pull/162) 

- Fixed bug in `filtering` function and updated tests to cover all filters [#PR 179](https://github.com/openghg/openghg_inversions/pull/179) 

- Updated all docstrings (various PRs)

- Cleaned up `utils.py`: adding typing, and updated docstrings [#PR 158](https://github.com/openghg/openghg_inversions/pull/158) 

- Refactored `filters.py` so filter functions aren't nested inside `filtering`. Added code to keep track of filter functions. Updated docstrings. [#PR 163](https://github.com/openghg/openghg_inversions/pull/163)

- Replaced `utils.combine_datasets` with (nearly) equivalent function from `openghg.analyse._scenario`. There is currently a thin wrapper to make sure that the second
  dataset is loaded into memory, since this change is only on the devel branch of OpenGHG [#PR 160](https://github.com/openghg/openghg_inversions/pull/160) 

- Moved `basis` and related functions from `utils.py` to `basis._functions.py` to make more consistent [#PR 162](https://github.com/openghg/openghg_inversions/pull/162)

- Moved filters from `utils.py` to new submodule `filters.py` [#PR 159](https://github.com/openghg/openghg_inversions/pull/159) 

- Removed `site_info.json` and `species_info.json` and replaced with calls to functions in `openghg.util`, which pull the same info from `openghg_defs`. [#PR 152](https://github.com/openghg/openghg_inversions/pull/152) 

- Removed unused functions from `convert.py` and updated docstrings. [#PR 151](https://github.com/openghg/openghg_inversions/pull/151) 

- Added new option for computing min. model error based on percentiles. [#PR 142](https://github.com/openghg/openghg_inversions/pull/142) 

- Update the docstrings of `openghg_inversions.basis` and `openghg_inversions.array_ops` [#PR 150](https://github.com/openghg/openghg_inversions/pull/150)

- Fixed "add averaging" functional, which adds the variability of obs over a resampling period to the measurement error (repeatability). This closes [Issue #42](https://github.com/openghg/openghg_inversions/issues/42) . [#PR 144](https://github.com/openghg/openghg_inversions/pull/144)

- Add option to pass the filters as dictionary (with the sites as keys). [#PR 135](https://github.com/openghg/openghg_inversions/pull/135)

- fixed issue with missing obs due to dropping NaNs from other variables in `fp_data` (e.g. `wind_speed`, etc). [#PR 132](https://github.com/openghg/openghg_inversions/pull/132)

- added option `no_model_error` to run inversions without model error (i.e. no min. model error and no pollution event scaling). [#PR 131](https://github.com/openghg/openghg_inversions/pull/131)

- added work-around for error in post-processing caused by the order of the flux dimensions deviating from 'lat', 'lon', 'time'. [#PR 128](https://github.com/openghg/openghg_inversions/pull/128)

- removed `julian2time` function from `convert.py` because it used code that was deprecated by `matplotlib`. This function is still available at `github.com/ACRG-Bristol/acrg/acrg/time/convert.py`. [#PR 129](https://github.com/openghg/openghg_inversions/pull/129)

- `met_model` is now used by `data_processing_surface_notracer`; it is an optional argument, passed as a list with the same length as the number of sites. [#PR 125](https://github.com/openghg/openghg_inversions/pull/125)

- Added option to pass "mean" and "stdev" to lognormal xpriors. Additionally, if `reparameterise_log_normal = True` is added to an ini file, then the 
  log normal prior will be sampled by transforming samples from standard normal random variable to samples from the appropriate log normal distribution. [#PR 107](https://github.com/openghg/openghg_inversions/pull/107)

- Updated `pblh` filter to work with new variable names in footprints. [#PR 101](https://github.com/openghg/openghg_inversions/pull/101)

- NaNs are filled before converting to numpy and passing data to the inversion. This partly addresses [Issue#97](https://github.com/openghg/openghg_inversions/issues/97).  [#PR 101](https://github.com/openghg/openghg_inversions/pull/101)

- add option to calculate an estimate of the minimum model error on the fly [#PR 101](https://github.com/openghg/openghg_inversions/pull/101)

- added documentation, including a "getting started" tutorial, as well as expanding the README file, and updating the example ini files. [#PR 101](https://github.com/openghg/openghg_inversions/pull/101)

- added land/sea mask file needed for `weighted` basis functions, and updated code to retrieve it [#PR 101](https://github.com/openghg/openghg_inversions/pull/101)

- restored option to save raw trace from inversion. [#PR 101](https://github.com/openghg/openghg_inversions/pull/101)

- added option to use Numpyro nuts sampler. [#PR 101](https://github.com/openghg/openghg_inversions/pull/101)

- fix for uncaught error when a filter removes all data from a site. The PBLH filter was also modified to return a value in all cases. [#PR 105](https://github.com/openghg/openghg_inversions/pull/105)

- unpinned OpenGHG (from v0.6.2) and made changes for compatibility with OpenGHG v0.8, which uses zarr as a backend. CI was updated to test against OpenGHG versions 0.7.1, 0.8, and the devel branch. Merged data has been changed from pickle files to either zarr or netCDF (if zarr is not available). [#PR 92](https://github.com/openghg/openghg_inversions/pull/92)

- updates to `hbmcmc_post_process.py`, including changes to `site_info.json` and `species_info.json` to remove dependencies on ACRG paths; updates to documentation; changed `fluxmean` to variable with default `fluxmode`; fixed bug in `set_cmap`, which would fail for datasets with many NaNs; no updates to DIC. [#PR 88](https://github.com/openghg/openghg_inversions/pull/88)

# Version 0.1.3

- reorganised basis functions code into its own submodule `openghg_inversions.basis`. This submodule contains the basis function algorithms, functions to call those algorithms, and the basis function wrapper that was previously in `get_data.py`. [#PR 87](https://github.com/openghg/openghg_inversions/pull/87)

- `combine_datasets` loads data before reindexing, to avoid a performance problem (
`reindex_like` is very slow if dataset not loaded into memory pydata/xarray#8945). Also, the default method has been set to `nearest` instead of `ffill`, since `ffill` tends to create NaNs in the first lat/lon coordinates. [#PR 87](https://github.com/openghg/openghg_inversions/pull/87)

- if the basis functions don't have a "region" dimension (which is the case for all of the basis functions created by our algorithms), then the projection to basis functions is done by creating a sparse matrix that maps from lat/lon to basis regions, and multiplies the footprint by this matrix. This requires the `sparse` package. [#PR 87](https://github.com/openghg/openghg_inversions/pull/87)

- the required version of python has been increased to 3.10. This is because changes in scipy forced changes in arviz, and these change in arviz were implemented at the same time that they increased the required version of python to 3.10. This isn't caught by pip, so we end up with an old version of arviz that is incompatible with the most recent version of scipy. On Blue Pebble, you can use load lang/python/miniconda/3.10.10.cuda-12 instead of load lang/python/anaconda to get Python 3.10 (lang/python/anaconda gives you Python 3.9, even though it says you get Python 3.10) [#PR 87](https://github.com/openghg/openghg_inversions/pull/87)

- Option added to use InTem outer regions for basis functions. This can be selected by using `fixed_outer_basis_regions = True` in an .ini file. [#PR 87](https://github.com/openghg/openghg_inversions/pull/87)

- Refactored basis functions so that they return an xr.Dataset, rather than writing to temporary files. If an output directory is specified, they will save the basis functions as a side effect.

- Added option to run an inversion without boundary conditions. This is specified by adding `use_bc = False` in an .ini file. This assumes that the baseline has already been factored into the observations.

- Added tests to test `get_data.py`, including creating, saving, and loading merged data. Refactored inversions tests to reload merged data, instead of creating merged data. 

# Version 0.1.2

- Bugfix: fixed problem with error handling in `config.version` caused inversions to fail if git wasn't loaded on Blue Pebble. [#PR 91](https://github.com/openghg/openghg_inversions/pull/91)


# Version 0.1.1

- Bug fix: typo (?) from previous merge conflicts resulted in data not being gathered if `use_merged_data` was `True`,
  but no merged data was found.

# Version 0.1

- Formatted code base using `black` with line length 110. Configuration files set up for `black` and `flake8` with line length 110.

- Updated model to scale sampled uncertainty by the size of pollution events, as well as adding an additive minimal model error.

- Separated function to create and load merged data

- Added "bucket basis function", which prevents basis functions from falling on both land and sea (?)

- Added tests that run a full inversion for a small number of iterations

- Added a fix for reading in the correct prior fluxes, when creating the posterior country fluxes and saving everything after the inversion. The prior fluxes are now read directly from the merged data object, and the correct monthly/annual flux is sliced from the full flux object. This includes taking an average flux across a range of months, if the inversion is across multiple months.

- Added a try/except loop which drops sites from the inversion if the data merge process doesn't work for that site (which normally happens if there's no obs).

- Added a print out of the number and % of obs that are removed by each filter, at each site.

- Fixes for saving and reading in the merged data object, including modifying the site variable (and associated heights etc.) if these aren't found in the merged data object.

- Some minor bug fixes, including some in the basis function creation process and some variable names.<|MERGE_RESOLUTION|>--- conflicted
+++ resolved
@@ -1,11 +1,8 @@
 # OpenGHG Inversions Change Log
 
-<<<<<<< HEAD
 - Updated post-processing, including adding PARIS formatting option. [#PR 225](https://github.com/openghg/openghg_inversions/pull/225) 
-=======
 
 - Changed optimization in weighted basis function from recursion to loop. [#PR 224](https://github.com/openghg/openghg_inversions/pull/224)
->>>>>>> f77f7e8b
 
 - Updated and simplified `sparse_xr_dot`. The old version caused errors due to upstream changes. [#PR 231](https://github.com/openghg/openghg_inversions/pull/231) 
 
