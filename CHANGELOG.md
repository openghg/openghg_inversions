# OpenGHG Inversions Change Log

# Version 0.2.0

<<<<<<< HEAD
- Added code to look for older flux data if none is found between start and end dates [#PR 177](https://github.com/openghg/openghg_inversions/pull/177)
=======
- Moved code related to basis functions from `utils.py` to `basis` submodule [#PR 162](https://github.com/openghg/openghg_inversions/pull/162) 
>>>>>>> cebf8e24

- Fixed bug in `filtering` function and updated tests to cover all filters [#PR 179](https://github.com/openghg/openghg_inversions/pull/179) 

- Update docstrings

- Cleaned up `utils.py`: adding typing, and updated docstrings [#PR 158](https://github.com/openghg/openghg_inversions/pull/158) 

- Refactored `filters.py` so filter functions aren't nested inside `filtering`. Added code to keep track of filter functions. Updated docstrings. [#PR 163](https://github.com/openghg/openghg_inversions/pull/163)

- Replaced `utils.combine_datasets` with (nearly) equivalent function from `openghg.analyse._scenario`. There is currently a thin wrapper to make sure that the second
  dataset is loaded into memory, since this change is only on the devel branch of OpenGHG [#PR 160](https://github.com/openghg/openghg_inversions/pull/160) 

- Moved `basis` and related functions from `utils.py` to `basis._functions.py` to make more consistent [#PR 162](https://github.com/openghg/openghg_inversions/pull/162)

- Moved filters from `utils.py` to new submodule `filters.py` [#PR 159](https://github.com/openghg/openghg_inversions/pull/159) 

- Removed `site_info.json` and `species_info.json` and replaced with calls to functions in `openghg.util`, which pull the same info from `openghg_defs`. [#PR 152](https://github.com/openghg/openghg_inversions/pull/152) 

- Removed unused functions from `convert.py` and updated docstrings. [#PR 151](https://github.com/openghg/openghg_inversions/pull/151) 

- Added new option for computing min. model error based on percentiles. [#PR 142](https://github.com/openghg/openghg_inversions/pull/142) 

- Update the docstrings of openghg_inversions.basis and openghg_inversions.array_ops [#PR 150](https://github.com/openghg/openghg_inversions/pull/150)

- Fixed "add averaging" functional, which adds the variability of obs over a resampling period to the measurement error (repeatability). This closes [Issue #42](https://github.com/openghg/openghg_inversions/issues/42) . [#PR 144](https://github.com/openghg/openghg_inversions/pull/144)

- Add option to pass the filters as dictionary (with the sites as keys). [#PR 135](https://github.com/openghg/openghg_inversions/pull/135)

- fixed issue with missing obs due to dropping NaNs from other variables in `fp_data` (e.g. `wind_speed`, etc). [#PR 132](https://github.com/openghg/openghg_inversions/pull/132)

- added option `no_model_error` to run inversions without model error (i.e. no min. model error and no pollution event scaling). [#PR 131](https://github.com/openghg/openghg_inversions/pull/131)

- added work-around for error in post-processing caused by the order of the flux dimensions deviating from 'lat', 'lon', 'time'. [#PR 128](https://github.com/openghg/openghg_inversions/pull/128)

- removed `julian2time` function from `convert.py` because it used code that was deprecated by `matplotlib`. This function is still available at `github.com/ACRG-Bristol/acrg/acrg/time/convert.py`. [#PR 129](https://github.com/openghg/openghg_inversions/pull/129)

- `met_model` is now used by `data_processing_surface_notracer`; it is an optional argument, passed as a list with the same length as the number of sites. [#PR 125](https://github.com/openghg/openghg_inversions/pull/125)

- Updated `pblh` filter to work with new variable names in footprints. [#PR 101](https://github.com/openghg/openghg_inversions/pull/101)

- NaNs are filled before converting to numpy and passing data to the inversion. This partly addresses [Issue#97](https://github.com/openghg/openghg_inversions/issues/97).  [#PR 101](https://github.com/openghg/openghg_inversions/pull/101)

- add option to calculate an estimate of the minimum model error on the fly [#PR 101](https://github.com/openghg/openghg_inversions/pull/101)

- added documentation, including a "getting started" tutorial, as well as expanding the README file, and updating the example ini files. [#PR 101](https://github.com/openghg/openghg_inversions/pull/101)

- added land/sea mask file needed for `weighted` basis functions, and updated code to retrieve it [#PR 101](https://github.com/openghg/openghg_inversions/pull/101)

- restored option to save raw trace from inversion. [#PR 101](https://github.com/openghg/openghg_inversions/pull/101)

- added option to use Numpyro nuts sampler. [#PR 101](https://github.com/openghg/openghg_inversions/pull/101)

- fix for uncaught error when a filter removes all data from a site. The PBLH filter was also modified to return a value in all cases. [#PR 105](https://github.com/openghg/openghg_inversions/pull/105)

- unpinned OpenGHG (from v0.6.2) and made changes for compatibility with OpenGHG v0.8, which uses zarr as a backend. CI was updated to test against OpenGHG versions 0.7.1, 0.8, and the devel branch. Merged data has been changed from pickle files to either zarr or netCDF (if zarr is not available). [#PR 92](https://github.com/openghg/openghg_inversions/pull/92)

- updates to `hbmcmc_post_process.py`, including changes to `site_info.json` and `species_info.json` to remove dependencies on ACRG paths; updates to documentation; changed `fluxmean` to variable with default `fluxmode`; fixed bug in `set_cmap`, which would fail for datasets with many NaNs; no updates to DIC. [#PR 88](https://github.com/openghg/openghg_inversions/pull/88)

# Version 0.1.3

- reorganised basis functions code into its own submodule `openghg_inversions.basis`. This submodule contains the basis function algorithms, functions to call those algorithms, and the basis function wrapper that was previously in `get_data.py`. [#PR 87](https://github.com/openghg/openghg_inversions/pull/87)

- `combine_datasets` loads data before reindexing, to avoid a performance problem (
`reindex_like` is very slow if dataset not loaded into memory pydata/xarray#8945). Also, the default method has been set to `nearest` instead of `ffill`, since `ffill` tends to create NaNs in the first lat/lon coordinates. [#PR 87](https://github.com/openghg/openghg_inversions/pull/87)

- if the basis functions don't have a "region" dimension (which is the case for all of the basis functions created by our algorithms), then the projection to basis functions is done by creating a sparse matrix that maps from lat/lon to basis regions, and multiplies the footprint by this matrix. This requires the `sparse` package. [#PR 87](https://github.com/openghg/openghg_inversions/pull/87)

- the required version of python has been increased to 3.10. This is because changes in scipy forced changes in arviz, and these change in arviz were implemented at the same time that they increased the required version of python to 3.10. This isn't caught by pip, so we end up with an old version of arviz that is incompatible with the most recent version of scipy. On Blue Pebble, you can use load lang/python/miniconda/3.10.10.cuda-12 instead of load lang/python/anaconda to get Python 3.10 (lang/python/anaconda gives you Python 3.9, even though it says you get Python 3.10) [#PR 87](https://github.com/openghg/openghg_inversions/pull/87)

- Option added to use InTem outer regions for basis functions. This can be selected by using `fixed_outer_basis_regions = True` in an .ini file. [#PR 87](https://github.com/openghg/openghg_inversions/pull/87)

- Refactored basis functions so that they return an xr.Dataset, rather than writing to temporary files. If an output directory is specified, they will save the basis functions as a side effect.

- Added option to run an inversion without boundary conditions. This is specified by adding `use_bc = False` in an .ini file. This assumes that the baseline has already been factored into the observations.

- Added tests to test `get_data.py`, including creating, saving, and loading merged data. Refactored inversions tests to reload merged data, instead of creating merged data. 

# Version 0.1.2

- Bugfix: fixed problem with error handling in `config.version` caused inversions to fail if git wasn't loaded on Blue Pebble. [#PR 91](https://github.com/openghg/openghg_inversions/pull/91)

# Version 0.1.1

- Bug fix: typo (?) from previous merge conflicts resulted in data not being gathered if `use_merged_data` was `True`,
  but no merged data was found.

# Version 0.1

- Formatted code base using `black` with line length 110. Configuration files set up for `black` and `flake8` with line length 110.

- Updated model to scale sampled uncertainty by the size of pollution events, as well as adding an additive minimal model error.

- Separated function to create and load merged data

- Added "bucket basis function", which prevents basis functions from falling on both land and sea (?)

- Added tests that run a full inversion for a small number of iterations

- Added a fix for reading in the correct prior fluxes, when creating the posterior country fluxes and saving everything after the inversion. The prior fluxes are now read directly from the merged data object, and the correct monthly/annual flux is sliced from the full flux object. This includes taking an average flux across a range of months, if the inversion is across multiple months.

- Added a try/except loop which drops sites from the inversion if the data merge process doesn't work for that site (which normally happens if there's no obs).

- Added a print out of the number and % of obs that are removed by each filter, at each site.

- Fixes for saving and reading in the merged data object, including modifying the site variable (and associated heights etc.) if these aren't found in the merged data object.

- Some minor bug fixes, including some in the basis function creation process and some variable names.<|MERGE_RESOLUTION|>--- conflicted
+++ resolved
@@ -2,11 +2,9 @@
 
 # Version 0.2.0
 
-<<<<<<< HEAD
 - Added code to look for older flux data if none is found between start and end dates [#PR 177](https://github.com/openghg/openghg_inversions/pull/177)
-=======
+
 - Moved code related to basis functions from `utils.py` to `basis` submodule [#PR 162](https://github.com/openghg/openghg_inversions/pull/162) 
->>>>>>> cebf8e24
 
 - Fixed bug in `filtering` function and updated tests to cover all filters [#PR 179](https://github.com/openghg/openghg_inversions/pull/179) 
 
