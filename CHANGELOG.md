# OpenGHG Inversions Change Log

<<<<<<< HEAD
- Changed optimization in weighted basis function from recursion to loop. [#PR 224](https://github.com/openghg/openghg_inversions/pull/224)
=======
- Updated and simplified `sparse_xr_dot`. The old version caused errors due to upstream changes. [#PR 231](https://github.com/openghg/openghg_inversions/pull/231) 
>>>>>>> 862bf297

- Added MHD obs and footprint to test data. [#PR 209](https://github.com/openghg/openghg_inversions/pull/209)

- Fixed Github workflow so that the last two versions of OpenGHG are automatically selected. [#PR 216](https://github.com/openghg/openghg_inversions/pull/216)

- Added coordinates and deterministics to pymc model, moved "save trace" from `inferpymc` to `fixedbasisMCMC`, and renamed variables in pymc model in preparation for adding in PARIS formatting code. [#PR 204](https://github.com/openghg/openghg_inversions/pull/204)

- Added option to use 'weighted' algorithm to derive basis functions for EASTASIA domain [#PR 199](https://github.com/openghg/openghg_inversions/pull/199)

# Version 0.2.0

- Added option to pass "mean" and "stdev" as parameters for lognormal BC prior [#PR 190](https://github.com/openghg/openghg_inversions/pull/190)

- Pinned numpy to version < 2.0 since PyTensor hasn't updated to numpy >= 2.0 [#PR 148](https://github.com/openghg/openghg_inversions/pull/148)

- Updated filtering to handle case `inlet == "multiple"`. [#PR 189](https://github.com/openghg/openghg_inversions/pull/189) 

- Added option to store merged data in a zarr ZipStore, which is essentially just a zipped zarr store. This should reduce the number of files created when saving merged data. [#PR 185](https://github.com/openghg/openghg_inversions/pull/185)

- Fixed issue where missing footprints times were dropped from basis function calculations. [#PR 186](https://github.com/openghg/openghg_inversions/pull/186) 

- Made format for `filtering` in ini file allow for missing sites. Made `inlet`, `instrument`, `fp_height`, `obs_data_level`, and `met_model`
  accept a single string in the ini file, which will be converted to a list of the correct length.  [#PR 182](https://github.com/openghg/openghg_inversions/pull/182). Bug fix: [#PR 188](https://github.com/openghg/openghg_inversions/pull/188)

- Added code to look for older flux data if none is found between start and end dates [#PR 177](https://github.com/openghg/openghg_inversions/pull/177)

- Moved code related to basis functions from `utils.py` to `basis` submodule [#PR 162](https://github.com/openghg/openghg_inversions/pull/162) 

- Fixed bug in `filtering` function and updated tests to cover all filters [#PR 179](https://github.com/openghg/openghg_inversions/pull/179) 

- Updated all docstrings (various PRs)

- Cleaned up `utils.py`: adding typing, and updated docstrings [#PR 158](https://github.com/openghg/openghg_inversions/pull/158) 

- Refactored `filters.py` so filter functions aren't nested inside `filtering`. Added code to keep track of filter functions. Updated docstrings. [#PR 163](https://github.com/openghg/openghg_inversions/pull/163)

- Replaced `utils.combine_datasets` with (nearly) equivalent function from `openghg.analyse._scenario`. There is currently a thin wrapper to make sure that the second
  dataset is loaded into memory, since this change is only on the devel branch of OpenGHG [#PR 160](https://github.com/openghg/openghg_inversions/pull/160) 

- Moved `basis` and related functions from `utils.py` to `basis._functions.py` to make more consistent [#PR 162](https://github.com/openghg/openghg_inversions/pull/162)

- Moved filters from `utils.py` to new submodule `filters.py` [#PR 159](https://github.com/openghg/openghg_inversions/pull/159) 

- Removed `site_info.json` and `species_info.json` and replaced with calls to functions in `openghg.util`, which pull the same info from `openghg_defs`. [#PR 152](https://github.com/openghg/openghg_inversions/pull/152) 

- Removed unused functions from `convert.py` and updated docstrings. [#PR 151](https://github.com/openghg/openghg_inversions/pull/151) 

- Added new option for computing min. model error based on percentiles. [#PR 142](https://github.com/openghg/openghg_inversions/pull/142) 

- Update the docstrings of `openghg_inversions.basis` and `openghg_inversions.array_ops` [#PR 150](https://github.com/openghg/openghg_inversions/pull/150)

- Fixed "add averaging" functional, which adds the variability of obs over a resampling period to the measurement error (repeatability). This closes [Issue #42](https://github.com/openghg/openghg_inversions/issues/42) . [#PR 144](https://github.com/openghg/openghg_inversions/pull/144)

- Add option to pass the filters as dictionary (with the sites as keys). [#PR 135](https://github.com/openghg/openghg_inversions/pull/135)

- fixed issue with missing obs due to dropping NaNs from other variables in `fp_data` (e.g. `wind_speed`, etc). [#PR 132](https://github.com/openghg/openghg_inversions/pull/132)

- added option `no_model_error` to run inversions without model error (i.e. no min. model error and no pollution event scaling). [#PR 131](https://github.com/openghg/openghg_inversions/pull/131)

- added work-around for error in post-processing caused by the order of the flux dimensions deviating from 'lat', 'lon', 'time'. [#PR 128](https://github.com/openghg/openghg_inversions/pull/128)

- removed `julian2time` function from `convert.py` because it used code that was deprecated by `matplotlib`. This function is still available at `github.com/ACRG-Bristol/acrg/acrg/time/convert.py`. [#PR 129](https://github.com/openghg/openghg_inversions/pull/129)

- `met_model` is now used by `data_processing_surface_notracer`; it is an optional argument, passed as a list with the same length as the number of sites. [#PR 125](https://github.com/openghg/openghg_inversions/pull/125)

- Added option to pass "mean" and "stdev" to lognormal xpriors. Additionally, if `reparameterise_log_normal = True` is added to an ini file, then the 
  log normal prior will be sampled by transforming samples from standard normal random variable to samples from the appropriate log normal distribution. [#PR 107](https://github.com/openghg/openghg_inversions/pull/107)

- Updated `pblh` filter to work with new variable names in footprints. [#PR 101](https://github.com/openghg/openghg_inversions/pull/101)

- NaNs are filled before converting to numpy and passing data to the inversion. This partly addresses [Issue#97](https://github.com/openghg/openghg_inversions/issues/97).  [#PR 101](https://github.com/openghg/openghg_inversions/pull/101)

- add option to calculate an estimate of the minimum model error on the fly [#PR 101](https://github.com/openghg/openghg_inversions/pull/101)

- added documentation, including a "getting started" tutorial, as well as expanding the README file, and updating the example ini files. [#PR 101](https://github.com/openghg/openghg_inversions/pull/101)

- added land/sea mask file needed for `weighted` basis functions, and updated code to retrieve it [#PR 101](https://github.com/openghg/openghg_inversions/pull/101)

- restored option to save raw trace from inversion. [#PR 101](https://github.com/openghg/openghg_inversions/pull/101)

- added option to use Numpyro nuts sampler. [#PR 101](https://github.com/openghg/openghg_inversions/pull/101)

- fix for uncaught error when a filter removes all data from a site. The PBLH filter was also modified to return a value in all cases. [#PR 105](https://github.com/openghg/openghg_inversions/pull/105)

- unpinned OpenGHG (from v0.6.2) and made changes for compatibility with OpenGHG v0.8, which uses zarr as a backend. CI was updated to test against OpenGHG versions 0.7.1, 0.8, and the devel branch. Merged data has been changed from pickle files to either zarr or netCDF (if zarr is not available). [#PR 92](https://github.com/openghg/openghg_inversions/pull/92)

- updates to `hbmcmc_post_process.py`, including changes to `site_info.json` and `species_info.json` to remove dependencies on ACRG paths; updates to documentation; changed `fluxmean` to variable with default `fluxmode`; fixed bug in `set_cmap`, which would fail for datasets with many NaNs; no updates to DIC. [#PR 88](https://github.com/openghg/openghg_inversions/pull/88)

# Version 0.1.3

- reorganised basis functions code into its own submodule `openghg_inversions.basis`. This submodule contains the basis function algorithms, functions to call those algorithms, and the basis function wrapper that was previously in `get_data.py`. [#PR 87](https://github.com/openghg/openghg_inversions/pull/87)

- `combine_datasets` loads data before reindexing, to avoid a performance problem (
`reindex_like` is very slow if dataset not loaded into memory pydata/xarray#8945). Also, the default method has been set to `nearest` instead of `ffill`, since `ffill` tends to create NaNs in the first lat/lon coordinates. [#PR 87](https://github.com/openghg/openghg_inversions/pull/87)

- if the basis functions don't have a "region" dimension (which is the case for all of the basis functions created by our algorithms), then the projection to basis functions is done by creating a sparse matrix that maps from lat/lon to basis regions, and multiplies the footprint by this matrix. This requires the `sparse` package. [#PR 87](https://github.com/openghg/openghg_inversions/pull/87)

- the required version of python has been increased to 3.10. This is because changes in scipy forced changes in arviz, and these change in arviz were implemented at the same time that they increased the required version of python to 3.10. This isn't caught by pip, so we end up with an old version of arviz that is incompatible with the most recent version of scipy. On Blue Pebble, you can use load lang/python/miniconda/3.10.10.cuda-12 instead of load lang/python/anaconda to get Python 3.10 (lang/python/anaconda gives you Python 3.9, even though it says you get Python 3.10) [#PR 87](https://github.com/openghg/openghg_inversions/pull/87)

- Option added to use InTem outer regions for basis functions. This can be selected by using `fixed_outer_basis_regions = True` in an .ini file. [#PR 87](https://github.com/openghg/openghg_inversions/pull/87)

- Refactored basis functions so that they return an xr.Dataset, rather than writing to temporary files. If an output directory is specified, they will save the basis functions as a side effect.

- Added option to run an inversion without boundary conditions. This is specified by adding `use_bc = False` in an .ini file. This assumes that the baseline has already been factored into the observations.

- Added tests to test `get_data.py`, including creating, saving, and loading merged data. Refactored inversions tests to reload merged data, instead of creating merged data. 

# Version 0.1.2

- Bugfix: fixed problem with error handling in `config.version` caused inversions to fail if git wasn't loaded on Blue Pebble. [#PR 91](https://github.com/openghg/openghg_inversions/pull/91)


# Version 0.1.1

- Bug fix: typo (?) from previous merge conflicts resulted in data not being gathered if `use_merged_data` was `True`,
  but no merged data was found.

# Version 0.1

- Formatted code base using `black` with line length 110. Configuration files set up for `black` and `flake8` with line length 110.

- Updated model to scale sampled uncertainty by the size of pollution events, as well as adding an additive minimal model error.

- Separated function to create and load merged data

- Added "bucket basis function", which prevents basis functions from falling on both land and sea (?)

- Added tests that run a full inversion for a small number of iterations

- Added a fix for reading in the correct prior fluxes, when creating the posterior country fluxes and saving everything after the inversion. The prior fluxes are now read directly from the merged data object, and the correct monthly/annual flux is sliced from the full flux object. This includes taking an average flux across a range of months, if the inversion is across multiple months.

- Added a try/except loop which drops sites from the inversion if the data merge process doesn't work for that site (which normally happens if there's no obs).

- Added a print out of the number and % of obs that are removed by each filter, at each site.

- Fixes for saving and reading in the merged data object, including modifying the site variable (and associated heights etc.) if these aren't found in the merged data object.

- Some minor bug fixes, including some in the basis function creation process and some variable names.<|MERGE_RESOLUTION|>--- conflicted
+++ resolved
@@ -1,10 +1,9 @@
 # OpenGHG Inversions Change Log
 
-<<<<<<< HEAD
+
 - Changed optimization in weighted basis function from recursion to loop. [#PR 224](https://github.com/openghg/openghg_inversions/pull/224)
-=======
+
 - Updated and simplified `sparse_xr_dot`. The old version caused errors due to upstream changes. [#PR 231](https://github.com/openghg/openghg_inversions/pull/231) 
->>>>>>> 862bf297
 
 - Added MHD obs and footprint to test data. [#PR 209](https://github.com/openghg/openghg_inversions/pull/209)
 
