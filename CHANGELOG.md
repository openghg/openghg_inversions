# OpenGHG Inversions Change Log

# Version 0.2.0

<<<<<<< HEAD
- Refactored `filters.py` so filter functions aren't nested inside `filtering`. Added code to keep track of filter functions. Updated docstrings. [#PR 163](https://github.com/openghg/openghg_inversions/pull/163)
=======
- Replaced `utils.combine_datasets` with (nearly) equivalent function from `openghg.analyse._scenario`. There is currently a thin wrapper to make sure that the second
  dataset is loaded into memory, since this change is only on the devel branch of OpenGHG [#PR 160](https://github.com/openghg/openghg_inversions/pull/160) 
>>>>>>> ef0e9357

- Moved filters from `utils.py` to new submodule `filters.py` [#PR 159](https://github.com/openghg/openghg_inversions/pull/159) 

- Removed `site_info.json` and `species_info.json` and replaced with calls to functions in `openghg.util`, which pull the same info from `openghg_defs`. [#PR 152](https://github.com/openghg/openghg_inversions/pull/152) 

- Removed unused functions from `convert.py` and updated docstrings. [#PR 151](https://github.com/openghg/openghg_inversions/pull/151) 

- Added new option for computing min. model error based on percentiles. [#PR 142](https://github.com/openghg/openghg_inversions/pull/142) 

- Update the docstrings of openghg_inversions.basis and openghg_inversions.array_ops [#PR 150](https://github.com/openghg/openghg_inversions/pull/150)


- Fixed "add averaging" functional, which adds the variability of obs over a resampling period to the measurement error (repeatability). This closes [Issue #42](https://github.com/openghg/openghg_inversions/issues/42) . [#PR 144](https://github.com/openghg/openghg_inversions/pull/144)

- Add option to pass the filters as dictionary (with the sites as keys). [#PR 135](https://github.com/openghg/openghg_inversions/pull/135)

- fixed issue with missing obs due to dropping NaNs from other variables in `fp_data` (e.g. `wind_speed`, etc). [#PR 132](https://github.com/openghg/openghg_inversions/pull/132)

- added option `no_model_error` to run inversions without model error (i.e. no min. model error and no pollution event scaling). [#PR 131](https://github.com/openghg/openghg_inversions/pull/131)

- added work-around for error in post-processing caused by the order of the flux dimensions deviating from 'lat', 'lon', 'time'. [#PR 128](https://github.com/openghg/openghg_inversions/pull/128)

- removed `julian2time` function from `convert.py` because it used code that was deprecated by `matplotlib`. This function is still available at `github.com/ACRG-Bristol/acrg/acrg/time/convert.py`. [#PR 129](https://github.com/openghg/openghg_inversions/pull/129)

- `met_model` is now used by `data_processing_surface_notracer`; it is an optional argument, passed as a list with the same length as the number of sites. [#PR 125](https://github.com/openghg/openghg_inversions/pull/125)

- Updated `pblh` filter to work with new variable names in footprints. [#PR 101](https://github.com/openghg/openghg_inversions/pull/101)

- NaNs are filled before converting to numpy and passing data to the inversion. This partly addresses [Issue#97](https://github.com/openghg/openghg_inversions/issues/97).  [#PR 101](https://github.com/openghg/openghg_inversions/pull/101)

- add option to calculate an estimate of the minimum model error on the fly [#PR 101](https://github.com/openghg/openghg_inversions/pull/101)

- added documentation, including a "getting started" tutorial, as well as expanding the README file, and updating the example ini files. [#PR 101](https://github.com/openghg/openghg_inversions/pull/101)

- added land/sea mask file needed for `weighted` basis functions, and updated code to retrieve it [#PR 101](https://github.com/openghg/openghg_inversions/pull/101)

- restored option to save raw trace from inversion. [#PR 101](https://github.com/openghg/openghg_inversions/pull/101)

- added option to use Numpyro nuts sampler. [#PR 101](https://github.com/openghg/openghg_inversions/pull/101)

- fix for uncaught error when a filter removes all data from a site. The PBLH filter was also modified to return a value in all cases. [#PR 105](https://github.com/openghg/openghg_inversions/pull/105)

- unpinned OpenGHG (from v0.6.2) and made changes for compatibility with OpenGHG v0.8, which uses zarr as a backend. CI was updated to test against OpenGHG versions 0.7.1, 0.8, and the devel branch. Merged data has been changed from pickle files to either zarr or netCDF (if zarr is not available). [#PR 92](https://github.com/openghg/openghg_inversions/pull/92)

- updates to `hbmcmc_post_process.py`, including changes to `site_info.json` and `species_info.json` to remove dependencies on ACRG paths; updates to documentation; changed `fluxmean` to variable with default `fluxmode`; fixed bug in `set_cmap`, which would fail for datasets with many NaNs; no updates to DIC. [#PR 88](https://github.com/openghg/openghg_inversions/pull/88)

# Version 0.1.3

- reorganised basis functions code into its own submodule `openghg_inversions.basis`. This submodule contains the basis function algorithms, functions to call those algorithms, and the basis function wrapper that was previously in `get_data.py`. [#PR 87](https://github.com/openghg/openghg_inversions/pull/87)

- `combine_datasets` loads data before reindexing, to avoid a performance problem (
`reindex_like` is very slow if dataset not loaded into memory pydata/xarray#8945). Also, the default method has been set to `nearest` instead of `ffill`, since `ffill` tends to create NaNs in the first lat/lon coordinates. [#PR 87](https://github.com/openghg/openghg_inversions/pull/87)

- if the basis functions don't have a "region" dimension (which is the case for all of the basis functions created by our algorithms), then the projection to basis functions is done by creating a sparse matrix that maps from lat/lon to basis regions, and multiplies the footprint by this matrix. This requires the `sparse` package. [#PR 87](https://github.com/openghg/openghg_inversions/pull/87)

- the required version of python has been increased to 3.10. This is because changes in scipy forced changes in arviz, and these change in arviz were implemented at the same time that they increased the required version of python to 3.10. This isn't caught by pip, so we end up with an old version of arviz that is incompatible with the most recent version of scipy. On Blue Pebble, you can use load lang/python/miniconda/3.10.10.cuda-12 instead of load lang/python/anaconda to get Python 3.10 (lang/python/anaconda gives you Python 3.9, even though it says you get Python 3.10) [#PR 87](https://github.com/openghg/openghg_inversions/pull/87)

- Option added to use InTem outer regions for basis functions. This can be selected by using `fixed_outer_basis_regions = True` in an .ini file. [#PR 87](https://github.com/openghg/openghg_inversions/pull/87)

- Refactored basis functions so that they return an xr.Dataset, rather than writing to temporary files. If an output directory is specified, they will save the basis functions as a side effect.

- Added option to run an inversion without boundary conditions. This is specified by adding `use_bc = False` in an .ini file. This assumes that the baseline has already been factored into the observations.

- Added tests to test `get_data.py`, including creating, saving, and loading merged data. Refactored inversions tests to reload merged data, instead of creating merged data. 

# Version 0.1.2

- Bugfix: fixed problem with error handling in `config.version` caused inversions to fail if git wasn't loaded on Blue Pebble. [#PR 91](https://github.com/openghg/openghg_inversions/pull/91)

# Version 0.1.1

- Bug fix: typo (?) from previous merge conflicts resulted in data not being gathered if `use_merged_data` was `True`,
  but no merged data was found.

# Version 0.1

- Formatted code base using `black` with line length 110. Configuration files set up for `black` and `flake8` with line length 110.

- Updated model to scale sampled uncertainty by the size of pollution events, as well as adding an additive minimal model error.

- Separated function to create and load merged data

- Added "bucket basis function", which prevents basis functions from falling on both land and sea (?)

- Added tests that run a full inversion for a small number of iterations

- Added a fix for reading in the correct prior fluxes, when creating the posterior country fluxes and saving everything after the inversion. The prior fluxes are now read directly from the merged data object, and the correct monthly/annual flux is sliced from the full flux object. This includes taking an average flux across a range of months, if the inversion is across multiple months.

- Added a try/except loop which drops sites from the inversion if the data merge process doesn't work for that site (which normally happens if there's no obs).

- Added a print out of the number and % of obs that are removed by each filter, at each site.

- Fixes for saving and reading in the merged data object, including modifying the site variable (and associated heights etc.) if these aren't found in the merged data object.

- Some minor bug fixes, including some in the basis function creation process and some variable names.<|MERGE_RESOLUTION|>--- conflicted
+++ resolved
@@ -2,12 +2,10 @@
 
 # Version 0.2.0
 
-<<<<<<< HEAD
 - Refactored `filters.py` so filter functions aren't nested inside `filtering`. Added code to keep track of filter functions. Updated docstrings. [#PR 163](https://github.com/openghg/openghg_inversions/pull/163)
-=======
+
 - Replaced `utils.combine_datasets` with (nearly) equivalent function from `openghg.analyse._scenario`. There is currently a thin wrapper to make sure that the second
   dataset is loaded into memory, since this change is only on the devel branch of OpenGHG [#PR 160](https://github.com/openghg/openghg_inversions/pull/160) 
->>>>>>> ef0e9357
 
 - Moved filters from `utils.py` to new submodule `filters.py` [#PR 159](https://github.com/openghg/openghg_inversions/pull/159) 
 
