--- conflicted
+++ resolved
@@ -1,10 +1,9 @@
 # OpenGHG Inversions Change Log
 
-<<<<<<< HEAD
+
 - Updated post-processing, including adding PARIS formatting option. [#PR 225](https://github.com/openghg/openghg_inversions/pull/225) 
-=======
+
 - Unpinned numpy now that pymc upgraded. [#PR 236](https://github.com/openghg/openghg_inversions/pull/236)
->>>>>>> 30017c7b
 
 - Changed optimization in weighted basis function from recursion to loop. [#PR 224](https://github.com/openghg/openghg_inversions/pull/224)
 
