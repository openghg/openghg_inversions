--- conflicted
+++ resolved
@@ -2,10 +2,7 @@
 
 # Version 0.2.0
 
-<<<<<<< HEAD
 - Removed `site_info.json` and `species_info.json` and replaced with calls to functions in `openghg.util`, which pull the same info from `openghg_defs`. [#PR 152](https://github.com/openghg/openghg_inversions/pull/152) 
-=======
->>>>>>> 0bc18c0b
 
 - Removed unused functions from `convert.py` and updated docstrings. [#PR 151](https://github.com/openghg/openghg_inversions/pull/151) 
 
