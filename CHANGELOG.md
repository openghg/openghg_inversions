--- conflicted
+++ resolved
@@ -2,13 +2,13 @@
 
 # Version 0.2.0
 
-<<<<<<< HEAD
+
 - Removed unused functions from `convert.py` and updated docstrings. [#PR 151](https://github.com/openghg/openghg_inversions/pull/151) 
 
 - Added new option for computing min. model error based on percentiles. [#PR 142](https://github.com/openghg/openghg_inversions/pull/142) 
-=======
-- Update the docstrings of openghg_inversions.basis
->>>>>>> 5eb303ca
+
+- Update the docstrings of openghg_inversions.basis and openghg_inversions.array_ops [#PR 150](https://github.com/openghg/openghg_inversions/pull/150)
+
 
 - Fixed "add averaging" functional, which adds the variability of obs over a resampling period to the measurement error (repeatability). This closes [Issue #42](https://github.com/openghg/openghg_inversions/issues/42) . [#PR 144](https://github.com/openghg/openghg_inversions/pull/144)
 
